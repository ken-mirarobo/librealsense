--- conflicted
+++ resolved
@@ -2663,13 +2663,8 @@
                         auto dec_filter = s.second.dev->decimation_filter;
                         auto spatial_filter = s.second.dev->spatial_filter;
                         auto temp_filter = s.second.dev->temporal_filter;
-<<<<<<< HEAD
-                        auto res = dec_filter->proccess(f);
-                        return temp_filter->proccess(res);
-=======
 
                         return temp_filter->proccess(spatial_filter->proccess(dec_filter->proccess(f)));
->>>>>>> 7046d74c
                     }
 
                 }
