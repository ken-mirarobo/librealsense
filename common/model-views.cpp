// License: Apache 2.0. See LICENSE file in root directory.
// Copyright(c) 2017 Intel Corporation. All Rights Reserved.

#include <regex>
#include <thread>
#include <algorithm>

#include <librealsense2/rs_advanced_mode.hpp>
#include <librealsense2/rsutil.h>

#include "model-views.h"

#include <imgui_internal.h>

#ifdef _MSC_VER
#ifndef NOMINMAX
#define NOMINMAX
#endif
#endif

#define STB_IMAGE_WRITE_IMPLEMENTATION
#include <stb_image_write.h>

#define NOC_FILE_DIALOG_IMPLEMENTATION
#include <noc_file_dialog.h>

#define ARCBALL_CAMERA_IMPLEMENTATION
#include <arcball_camera.h>

using namespace rs400;

ImVec4 flip(const ImVec4& c)
{
    return{ c.y, c.x, c.z, c.w };
}

ImVec4 from_rgba(uint8_t r, uint8_t g, uint8_t b, uint8_t a, bool consistent_color)
{
    auto res = ImVec4(r / (float)255, g / (float)255, b / (float)255, a / (float)255);
#ifdef FLIP_COLOR_SCHEME
    if (!consistent_color) return flip(res);
#endif
    return res;
}

ImVec4 operator+(const ImVec4& c, float v)
{
    return ImVec4(
        std::max(0.f, std::min(1.f, c.x + v)),
        std::max(0.f, std::min(1.f, c.y + v)),
        std::max(0.f, std::min(1.f, c.z + v)),
        std::max(0.f, std::min(1.f, c.w))
    );
}


namespace rs2
{
    void imgui_easy_theming(ImFont*& font_14, ImFont*& font_18)
    {
        ImGuiStyle& style = ImGui::GetStyle();

        ImGuiIO& io = ImGui::GetIO();

        const auto OVERSAMPLE = 1;

        static const ImWchar icons_ranges[] = { 0xf000, 0xf3ff, 0 }; // will not be copied by AddFont* so keep in scope.

                                                                     // Load 14px size fonts
        {
            ImFontConfig config_words;
            config_words.OversampleV = OVERSAMPLE;
            config_words.OversampleH = OVERSAMPLE;
            font_14 = io.Fonts->AddFontFromMemoryCompressedTTF(karla_regular_compressed_data, karla_regular_compressed_size, 16.f);

            ImFontConfig config_glyphs;
            config_glyphs.MergeMode = true;
            config_glyphs.OversampleV = OVERSAMPLE;
            config_glyphs.OversampleH = OVERSAMPLE;
            font_14 = io.Fonts->AddFontFromMemoryCompressedTTF(font_awesome_compressed_data,
                font_awesome_compressed_size, 14.f, &config_glyphs, icons_ranges);
        }

        // Load 18px size fonts
        {
            ImFontConfig config_words;
            config_words.OversampleV = OVERSAMPLE;
            config_words.OversampleH = OVERSAMPLE;
            font_18 = io.Fonts->AddFontFromMemoryCompressedTTF(karla_regular_compressed_data, karla_regular_compressed_size, 21.f, &config_words);

            ImFontConfig config_glyphs;
            config_glyphs.MergeMode = true;
            config_glyphs.OversampleV = OVERSAMPLE;
            config_glyphs.OversampleH = OVERSAMPLE;
            font_18 = io.Fonts->AddFontFromMemoryCompressedTTF(font_awesome_compressed_data,
                font_awesome_compressed_size, 20.f, &config_glyphs, icons_ranges);
        }

        style.WindowRounding = 0.0f;
        style.ScrollbarRounding = 0.0f;

        style.Colors[ImGuiCol_WindowBg] = dark_window_background;
        style.Colors[ImGuiCol_Border] = black;
        style.Colors[ImGuiCol_BorderShadow] = transparent;
        style.Colors[ImGuiCol_FrameBg] = dark_window_background;
        style.Colors[ImGuiCol_ScrollbarBg] = scrollbar_bg;
        style.Colors[ImGuiCol_ScrollbarGrab] = scrollbar_grab;
        style.Colors[ImGuiCol_ScrollbarGrabHovered] = scrollbar_grab + 0.1f;
        style.Colors[ImGuiCol_ScrollbarGrabActive] = scrollbar_grab + (-0.1f);
        style.Colors[ImGuiCol_ComboBg] = dark_window_background;
        style.Colors[ImGuiCol_CheckMark] = regular_blue;
        style.Colors[ImGuiCol_SliderGrab] = regular_blue;
        style.Colors[ImGuiCol_SliderGrabActive] = regular_blue;
        style.Colors[ImGuiCol_Button] = button_color;
        style.Colors[ImGuiCol_ButtonHovered] = button_color + 0.1f;
        style.Colors[ImGuiCol_ButtonActive] = button_color + (-0.1f);
        style.Colors[ImGuiCol_Header] = header_color;
        style.Colors[ImGuiCol_HeaderActive] = header_color + (-0.1f);
        style.Colors[ImGuiCol_HeaderHovered] = header_color + 0.1f;
        style.Colors[ImGuiCol_TitleBg] = title_color;
        style.Colors[ImGuiCol_TitleBgCollapsed] = title_color;
        style.Colors[ImGuiCol_TitleBgActive] = header_color;
    }

    // Helper function to get window rect from GLFW
    rect get_window_rect(GLFWwindow* window)
    {
        int width, height;
        glfwGetWindowSize(window, &width, &height);
        int xpos, ypos;
        glfwGetWindowPos(window, &xpos, &ypos);

        return{ (float)xpos, (float)ypos,
            (float)width, (float)height };
    }

    // Helper function to get monitor rect from GLFW
    rect get_monitor_rect(GLFWmonitor* monitor)
    {
        const GLFWvidmode* mode = glfwGetVideoMode(monitor);
        int xpos, ypos;
        glfwGetMonitorPos(monitor, &xpos, &ypos);

        return{ (float)xpos, (float)ypos,
            (float)mode->width, (float)mode->height };
    }

    // Select appropriate scale factor based on the display
    // that most of the application is presented on
    int pick_scale_factor(GLFWwindow* window)
    {
        auto window_rect = get_window_rect(window);
        int count;
        GLFWmonitor** monitors = glfwGetMonitors(&count);
        if (count == 0) return 1; // Not sure if possible, but better be safe

                                    // Find the monitor that covers most of the application pixels:
        GLFWmonitor* best = monitors[0];
        float best_area = 0.f;
        for (int i = 0; i < count; i++)
        {
            auto int_area = window_rect.intersection(
                get_monitor_rect(monitors[i])).area();
            if (int_area >= best_area)
            {
                best_area = int_area;
                best = monitors[i];
            }
        }

        int widthMM = 0;
        int heightMM = 0;
        glfwGetMonitorPhysicalSize(best, &widthMM, &heightMM);

        // This indicates that the monitor dimentions are unknown
        if (widthMM * heightMM == 0) return 1;

        // The actual calculation is somewhat arbitrary, but we are going for
        // about 1cm buttons, regardless of resultion
        // We discourage fractional scale factors
        float how_many_pixels_in_mm =
            get_monitor_rect(best).area() / (widthMM * heightMM);
        float scale = sqrt(how_many_pixels_in_mm) / 5.f;
        if (scale < 1.f) return 1;
        return (int)(floor(scale));
    }

    std::tuple<uint8_t, uint8_t, uint8_t> get_texcolor(video_frame texture, texture_coordinate texcoords)
    {
        const int w = texture.get_width(), h = texture.get_height();
        int x = std::min(std::max(int(texcoords.u*w + .5f), 0), w - 1);
        int y = std::min(std::max(int(texcoords.v*h + .5f), 0), h - 1);
        int idx = x*texture.get_bytes_per_pixel() + y*texture.get_stride_in_bytes();
        const auto texture_data = reinterpret_cast<const uint8_t*>(texture.get_data());
        return std::tuple<uint8_t, uint8_t, uint8_t>(
            texture_data[idx], texture_data[idx + 1], texture_data[idx + 2]);
    }

    void export_to_ply(const std::string& fname, notifications_model& ns, frameset frames, video_frame texture)
    {
        std::thread([&ns, frames, texture, fname]() mutable {
            std::string texfname(fname);
            texfname += ".png";

            points p;

            for (auto&& f : frames)
            {
                if (p = f.as<points>())
                {
                    break;
                }
            }

            if (p)
            {
                const auto vertices = p.get_vertices();
                const auto texcoords = p.get_texture_coordinates();
                const auto tex = reinterpret_cast<const uint8_t*>(texture.get_data());
                std::vector<vertex> new_vertices;
                //std::vector<texture_coordinate> new_texcoords;
                std::vector<std::tuple<uint8_t, uint8_t, uint8_t>> new_tex;
                new_vertices.reserve(p.size());
                //new_texcoords.reserve(points.size());
                new_tex.reserve(p.size());
                assert(p.size());
                for (size_t i = 0; i < p.size(); ++i)
                    if (std::abs(vertices[i].x) >= 1e-6 || std::abs(vertices[i].y) >= 1e-6 || std::abs(vertices[i].z) >= 1e-6)
                    {
                        new_vertices.push_back(vertices[i]);
                        if (texture)
                        {
                            //new_texcoords.push_back(texcoords[i]);
                            auto color = get_texcolor(texture, texcoords[i]);
                            new_tex.push_back(color);
                        }

                    }

                std::ofstream out(fname);
                out << "ply\n";
                out << "format binary_little_endian 1.0\n" /*"format ascii 1.0\n"*/;
                out << "comment pointcloud saved from Realsense Viewer\n";
                //if (texture) out << "comment TextureFile " << get_file_name(texfname) << "\n";
                out << "element vertex " << new_vertices.size() << "\n";
                out << "property float" << sizeof(float) * 8 << " x\n";
                out << "property float" << sizeof(float) * 8 << " y\n";
                out << "property float" << sizeof(float) * 8 << " z\n";
                if (texture)
                {
                    //out << "property float" << sizeof(float) * 8 << " u\n";
                    //out << "property float" << sizeof(float) * 8 << " v\n";
                    out << "property uchar red\n";
                    out << "property uchar green\n";
                    out << "property uchar blue\n";
                }
                out << "end_header\n";
                out.close();

                out.open(fname, std::ios_base::app | std::ios_base::binary);
                for (int i = 0; i < new_vertices.size(); ++i)
                {
                    // we assume little endian architecture on your device
                    out.write(reinterpret_cast<const char*>(&(new_vertices[i].x)), sizeof(float));
                    out.write(reinterpret_cast<const char*>(&(new_vertices[i].y)), sizeof(float));
                    out.write(reinterpret_cast<const char*>(&(new_vertices[i].z)), sizeof(float));
                    //                out << new_vertices[i].x << ' ' << new_vertices[i].y << ' ' << new_vertices[i].z;
                    if (texture)
                    {
                        //out.write(reinterpret_cast<const char*>(&(new_texcoords[i].u)), sizeof(float));
                        //out.write(reinterpret_cast<const char*>(&(new_texcoords[i].v)), sizeof(float));
                        out.write(reinterpret_cast<const char*>(&(std::get<0>(new_tex[i]))), sizeof(uint8_t));
                        out.write(reinterpret_cast<const char*>(&(std::get<1>(new_tex[i]))), sizeof(uint8_t));
                        out.write(reinterpret_cast<const char*>(&(std::get<2>(new_tex[i]))), sizeof(uint8_t));
                        //                    out << std::hex << ' ' << std::get<0>(new_tex[i]) << ' ' << std::get<1>(new_tex[i]) << ' ' << std::get<2>(new_tex[i]);
                    }
                    //                out << '\n';
                }

                /* save texture to texfname */
                //if (texture) stbi_write_png(texfname.data(), texture.get_width(), texture.get_height(), texture.get_bytes_per_pixel(), texture.get_data(), texture.get_width() * texture.get_bytes_per_pixel());

                ns.add_notification({ to_string() << "Finished saving 3D view " << (texture ? "to " : "without texture to ") << fname,
                    std::chrono::duration_cast<std::chrono::duration<double,std::micro>>(std::chrono::high_resolution_clock::now().time_since_epoch()).count(),
                    RS2_LOG_SEVERITY_INFO,
                    RS2_NOTIFICATION_CATEGORY_UNKNOWN_ERROR });
            }
        }).detach();
    }

    const char* file_dialog_open(file_dialog_mode flags, const char* filters, const char* default_path, const char* default_name)
    {
        return noc_file_dialog_open(flags, filters, default_path, default_name);
    }

    int save_to_png(const char* filename,
        size_t pixel_width, size_t pixels_height, size_t bytes_per_pixel,
        const void* raster_data, size_t stride_bytes)
    {
        return stbi_write_png(filename, (int)pixel_width, (int)pixels_height, bytes_per_pixel, raster_data, stride_bytes);
    }

    std::vector<const char*> get_string_pointers(const std::vector<std::string>& vec)
    {
        std::vector<const char*> res;
        for (auto&& s : vec) res.push_back(s.c_str());
        return res;
    }

    bool option_model::draw(std::string& error_message)
    {
        auto res = false;
        if (supported)
        {
            auto desc = endpoint->get_option_description(opt);

            if (is_checkbox())
            {
                auto bool_value = value > 0.0f;
                if (ImGui::Checkbox(label.c_str(), &bool_value))
                {
                    res = true;
                    value = bool_value ? 1.0f : 0.0f;
                    try
                    {
                        endpoint->set_option(opt, value);
                        *invalidate_flag = true;
                    }
                    catch (const error& e)
                    {
                        error_message = error_to_string(e);
                    }
                }
                if (ImGui::IsItemHovered() && desc)
                {
                    ImGui::SetTooltip("%s", desc);
                }
            }
            else
            {
                if (!is_enum())
                {
                    std::string txt = to_string() << rs2_option_to_string(opt) << ":";
                    ImGui::Text("%s", txt.c_str());

                    ImGui::SameLine();
                    ImGui::PushStyleColor(ImGuiCol_Text, { 0.5f, 0.5f, 0.5f, 1.f });
                    ImGui::Text("(?)");
                    ImGui::PopStyleColor();
                    if (ImGui::IsItemHovered() && desc)
                    {
                        ImGui::SetTooltip("%s", desc);
                    }

                    ImGui::PushItemWidth(-1);

                    try
                    {
                        if (read_only)
                        {
                            ImVec2 vec{ 0, 14 };
                            std::string text = (value == (int)value) ? std::to_string((int)value) : std::to_string(value);
                            if (range.min != range.max)
                            {
                                ImGui::ProgressBar((value / (range.max - range.min)), vec, text.c_str());
                            }
                            else //constant value options
                            {
                                auto c = ImGui::ColorConvertU32ToFloat4(ImGui::GetColorU32(ImGuiCol_FrameBg));
                                ImGui::PushStyleColor(ImGuiCol_FrameBgActive, c);
                                ImGui::PushStyleColor(ImGuiCol_FrameBgHovered, c);
                                float dummy = (int)value;
                                ImGui::DragFloat(id.c_str(), &dummy, 1, 0, 0, text.c_str());
                                ImGui::PopStyleColor(2);
                            }
                        }
                        else if (is_all_integers())
                        {
                            auto int_value = static_cast<int>(value);
                            if (ImGui::SliderIntWithSteps(id.c_str(), &int_value,
                                static_cast<int>(range.min),
                                static_cast<int>(range.max),
                                static_cast<int>(range.step)))
                            {
                                // TODO: Round to step?
                                value = static_cast<float>(int_value);
                                endpoint->set_option(opt, value);
                                *invalidate_flag = true;
                                res = true;
                            }
                        }
                        else
                        {
                            if (ImGui::SliderFloat(id.c_str(), &value,
                                range.min, range.max, "%.4f"))
                            {
                                endpoint->set_option(opt, value);
                                *invalidate_flag = true;
                                res = true;
                            }
                        }
                    }
                    catch (const error& e)
                    {
                        error_message = error_to_string(e);
                    }
                }
                else
                {
                    std::string txt = to_string() << rs2_option_to_string(opt) << ":";
                    auto col_id = id + "columns";
                    //ImGui::Columns(2, col_id.c_str(), false);
                    //ImGui::SetColumnOffset(1, 120);



                    ImGui::Text("%s", txt.c_str());
                    if (ImGui::IsItemHovered() && desc)
                    {
                        ImGui::SetTooltip("%s", desc);
                    }

                    ImGui::SameLine(); ImGui::SetCursorPosX(135);

                    ImGui::PushItemWidth(-1);

                    std::vector<const char*> labels;
                    auto selected = 0, counter = 0;
                    for (auto i = range.min; i <= range.max; i += range.step, counter++)
                    {
                        if (std::fabs(i - value) < 0.001f) selected = counter;
                        labels.push_back(endpoint->get_option_value_description(opt, i));
                    }
                    ImGui::PushStyleColor(ImGuiCol_TextSelectedBg, { 1,1,1,1 });

                    try
                    {
                        if (ImGui::Combo(id.c_str(), &selected, labels.data(),
                            static_cast<int>(labels.size())))
                        {
                            value = range.min + range.step * selected;
                            endpoint->set_option(opt, value);
                            *invalidate_flag = true;
                            res = true;
                        }
                    }
                    catch (const error& e)
                    {
                        error_message = error_to_string(e);
                    }

                    ImGui::PopStyleColor();

                    ImGui::PopItemWidth();

                    ImGui::NextColumn();
                    ImGui::Columns(1);
                }


            }

            if (!read_only && opt == RS2_OPTION_ENABLE_AUTO_EXPOSURE && dev->auto_exposure_enabled && dev->streaming)
            {
                ImGui::SameLine(0, 10);
                std::string button_label = label;
                auto index = label.find_last_of('#');
                if (index != std::string::npos)
                {
                    button_label = label.substr(index + 1);
                }

                ImGui::PushStyleColor(ImGuiCol_TextSelectedBg, { 1.f,1.f,1.f,1.f });
                if (!dev->roi_checked)
                {
                    std::string caption = to_string() << "Set ROI##" << button_label;
                    if (ImGui::Button(caption.c_str(), { 55, 0 }))
                    {
                        dev->roi_checked = true;
                    }
                }
                else
                {
                    std::string caption = to_string() << "Cancel##" << button_label;
                    if (ImGui::Button(caption.c_str(), { 55, 0 }))
                    {
                        dev->roi_checked = false;
                    }
                }
                ImGui::PopStyleColor();

                if (ImGui::IsItemHovered())
                    ImGui::SetTooltip("Select custom region of interest for the auto-exposure algorithm\nClick the button, then draw a rect on the frame");
            }
        }

        return res;
    }

    void option_model::update_supported(std::string& error_message)
    {
        try
        {
            supported = endpoint->supports(opt);
        }
        catch (const error& e)
        {
            error_message = error_to_string(e);
        }
    }

    void option_model::update_read_only_status(std::string& error_message)
    {
        try
        {
            read_only = endpoint->is_option_read_only(opt);
        }
        catch (const error& e)
        {
            error_message = error_to_string(e);
        }
    }

    void option_model::update_all_fields(std::string& error_message, notifications_model& model)
    {
        try
        {
            if (supported = endpoint->supports(opt))
            {
                value = endpoint->get_option(opt);
                range = endpoint->get_option_range(opt);
                read_only = endpoint->is_option_read_only(opt);
            }
        }
        catch (const error& e)
        {
            if (read_only) {
                auto timestamp = std::chrono::duration<double, std::milli>(std::chrono::system_clock::now().time_since_epoch()).count();
                model.add_notification({ to_string() << "Could not refresh read-only option " << rs2_option_to_string(opt) << ": " << e.what(),
                    timestamp,
                    RS2_LOG_SEVERITY_WARN,
                    RS2_NOTIFICATION_CATEGORY_UNKNOWN_ERROR });
            }
            else
                error_message = error_to_string(e);
        }
    }

    bool option_model::is_all_integers() const
    {
        return is_integer(range.min) && is_integer(range.max) &&
            is_integer(range.def) && is_integer(range.step);
    }

    bool option_model::is_enum() const
    {
        if (range.step < 0.001f) return false;

        for (auto i = range.min; i <= range.max; i += range.step)
        {
            if (endpoint->get_option_value_description(opt, i) == nullptr)
                return false;
        }
        return true;
    }

    bool option_model::is_checkbox() const
    {
        return range.max == 1.0f &&
            range.min == 0.0f &&
            range.step == 1.0f;
    }

    void subdevice_model::populate_options(std::map<int, option_model>& opt_container,
        const device& dev,
        const sensor& s,
        bool* options_invalidated,
        subdevice_model* model,
        std::shared_ptr<options> options,
        std::string& error_message)
    {
        for (auto i = 0; i < RS2_OPTION_COUNT; i++)
        {
            option_model metadata;
            auto opt = static_cast<rs2_option>(i);

            std::stringstream ss;
            ss << "##" << dev.get_info(RS2_CAMERA_INFO_NAME)
                << "/" << s.get_info(RS2_CAMERA_INFO_NAME)
                << "/" << rs2_option_to_string(opt);
            metadata.id = ss.str();
            metadata.opt = opt;
            metadata.endpoint = options;
            metadata.label = rs2_option_to_string(opt) + std::string("##") + ss.str();
            metadata.invalidate_flag = options_invalidated;
            metadata.dev = model;

            metadata.supported = options->supports(opt);
            if (metadata.supported)
            {
                try
                {
                    metadata.range = options->get_option_range(opt);
                    metadata.read_only = options->is_option_read_only(opt);
                    if (!metadata.read_only)
                        metadata.value = options->get_option(opt);
                }
                catch (const error& e)
                {
                    metadata.range = { 0, 1, 0, 0 };
                    metadata.value = 0;
                    error_message = error_to_string(e);
                }
            }
            opt_container[opt] = metadata;
        }
    }


    processing_block_model::processing_block_model(subdevice_model* owner,
        const std::string& name,
        std::shared_ptr<options> block,
        std::function<rs2::frame(rs2::frame)> invoker,
        std::string& error_message)
        : _name(name), _block(block), _invoker(invoker)
    {
        subdevice_model::populate_options(options_metadata,
            owner->dev, *owner->s, &owner->options_invalidated, owner, block, error_message);
    }

    subdevice_model::subdevice_model(device& dev,
        std::shared_ptr<sensor> s, std::string& error_message)
        : s(s), dev(dev), ui(), last_valid_ui(),
        streaming(false), _pause(false),
        depth_colorizer(std::make_shared<rs2::colorizer>()),
        decimation_filter(),
        spatial_filter(),
        temporal_filter()
    {
        try
        {
            if (s->supports(RS2_OPTION_ENABLE_AUTO_EXPOSURE))
                auto_exposure_enabled = s->get_option(RS2_OPTION_ENABLE_AUTO_EXPOSURE) > 0;
        }
        catch (...)
        {

        }

        try
        {
            if (s->supports(RS2_OPTION_DEPTH_UNITS))
                depth_units = s->get_option(RS2_OPTION_DEPTH_UNITS);
        }
        catch (...)
        {

        }

        if (s->is<depth_sensor>())
        {
            auto colorizer = std::make_shared<processing_block_model>(
                this, "Depth Visualization", depth_colorizer, 
                [=](rs2::frame f) { return depth_colorizer->colorize(f); }, error_message);
            const_effects.push_back(colorizer);

            auto decimate = std::make_shared<rs2::decimation_filter>();
            decimation_filter = std::make_shared<processing_block_model>(
                this, "Decimation Filter", decimate,
                [=](rs2::frame f) { return decimate->proccess(f); },
                error_message);
            decimation_filter->enabled = true;
            post_processing.push_back(decimation_filter);

            auto spatial = std::make_shared<rs2::spatial_filter>();
            spatial_filter = std::make_shared<processing_block_model>(
                this, "Spatial Filter", spatial, 
                [=](rs2::frame f) { return spatial->proccess(f); },
                error_message);
            spatial_filter->enabled = true;
            post_processing.push_back(spatial_filter);

            auto temporal = std::make_shared<rs2::temporal_filter>();
            temporal_filter = std::make_shared<processing_block_model>(
                this, "Temporal Filter", temporal,
                [=](rs2::frame f) { return temporal->proccess(f); }, error_message);
            temporal_filter->enabled = false;
            post_processing.push_back(temporal_filter);
        }

        populate_options(options_metadata, dev, *s, &options_invalidated, this, s, error_message);

        try
        {
            auto uvc_profiles = s->get_stream_profiles();
            reverse(begin(uvc_profiles), end(uvc_profiles));
            for (auto&& profile : uvc_profiles)
            {
                std::stringstream res;
                if (auto vid_prof = profile.as<video_stream_profile>())
                {
                    res << vid_prof.width() << " x " << vid_prof.height();
                    push_back_if_not_exists(res_values, std::pair<int, int>(vid_prof.width(), vid_prof.height()));
                    push_back_if_not_exists(resolutions, res.str());
                }

                std::stringstream fps;
                fps << profile.fps();
                push_back_if_not_exists(fps_values_per_stream[profile.unique_id()], profile.fps());
                push_back_if_not_exists(shared_fps_values, profile.fps());
                push_back_if_not_exists(fpses_per_stream[profile.unique_id()], fps.str());
                push_back_if_not_exists(shared_fpses, fps.str());
                stream_display_names[profile.unique_id()] = profile.stream_name();

                std::string format = rs2_format_to_string(profile.format());

                push_back_if_not_exists(formats[profile.unique_id()], format);
                push_back_if_not_exists(format_values[profile.unique_id()], profile.format());

                auto any_stream_enabled = false;
                for (auto it : stream_enabled)
                {
                    if (it.second)
                    {
                        any_stream_enabled = true;
                        break;
                    }
                }
                if (!any_stream_enabled)
                {
                    stream_enabled[profile.unique_id()] = true;
                }

                profiles.push_back(profile);
            }

            for (auto&& fps_list : fps_values_per_stream)
            {
                sort_together(fps_list.second, fpses_per_stream[fps_list.first]);
            }
            sort_together(shared_fps_values, shared_fpses);
            sort_together(res_values, resolutions);

            show_single_fps_list = is_there_common_fps();

            // set default selections
            int selection_index;

            if (!show_single_fps_list)
            {
                for (auto fps_array : fps_values_per_stream)
                {
                    if (get_default_selection_index(fps_array.second, 30, &selection_index))
                    {
                        ui.selected_fps_id[fps_array.first] = selection_index;
                        break;
                    }
                }
            }
            else
            {
                if (get_default_selection_index(shared_fps_values, 30, &selection_index))
                    ui.selected_shared_fps_id = selection_index;
            }

            for (auto format_array : format_values)
            {
                for (auto format : { RS2_FORMAT_RGB8,
                                     RS2_FORMAT_Z16,
                                     RS2_FORMAT_Y8,
                                     RS2_FORMAT_MOTION_XYZ32F })
                {
                    if (get_default_selection_index(format_array.second, format, &selection_index))
                    {
                        ui.selected_format_id[format_array.first] = selection_index;
                        break;
                    }
                }
            }

            // For Realtec sensors
            auto rgb_rotation_btn = (val_in_range(std::string(dev.get_info(RS2_CAMERA_INFO_PRODUCT_ID)),
            { std::string("0AD3") ,std::string("0B07") }) &&
                val_in_range(std::string(s->get_info(RS2_CAMERA_INFO_NAME)), { std::string("RGB Camera") }));
            // Limit Realtec sensor default
            auto constrain = (rgb_rotation_btn) ? std::make_pair(640, 480) : std::make_pair(0, 0);
            get_default_selection_index(res_values, constrain, &selection_index);
            ui.selected_res_id = selection_index;

            while (ui.selected_res_id >= 0 && !is_selected_combination_supported()) ui.selected_res_id--;
            last_valid_ui = ui;
        }
        catch (const error& e)
        {
            error_message = error_to_string(e);
        }
    }


    bool subdevice_model::is_there_common_fps()
    {
        std::vector<int> first_fps_group;
        auto group_index = 0;
        for (; group_index < fps_values_per_stream.size(); ++group_index)
        {
            if (!fps_values_per_stream[(rs2_stream)group_index].empty())
            {
                first_fps_group = fps_values_per_stream[(rs2_stream)group_index];
                break;
            }
        }

        for (int i = group_index + 1; i < fps_values_per_stream.size(); ++i)
        {
            auto fps_group = fps_values_per_stream[(rs2_stream)i];
            if (fps_group.empty())
                continue;

            for (auto& fps1 : first_fps_group)
            {
                auto it = std::find_if(std::begin(fps_group),
                    std::end(fps_group),
                    [&](const int& fps2)
                {
                    return fps2 == fps1;
                });
                if (it != std::end(fps_group))
                {
                    break;
                }
                return false;
            }
        }
        return true;
    }

    bool subdevice_model::draw_stream_selection()
    {
        bool res = false;

        std::string label = to_string() << "Stream Selection Columns##" << dev.get_info(RS2_CAMERA_INFO_NAME)
            << s->get_info(RS2_CAMERA_INFO_NAME);

        auto streaming_tooltip = [&]() {
            if (streaming && ImGui::IsItemHovered())
                ImGui::SetTooltip("Can't modify while streaming");
        };

        //ImGui::Columns(2, label.c_str(), false);
        //ImGui::SetColumnOffset(1, 135);
        auto col0 = ImGui::GetCursorPosX();
        auto col1 = 145.f;

        // Draw combo-box with all resolution options for this device
        auto res_chars = get_string_pointers(resolutions);
        ImGui::Text("Resolution:");
        streaming_tooltip();
        ImGui::SameLine(); ImGui::SetCursorPosX(col1);

        label = to_string() << "##" << dev.get_info(RS2_CAMERA_INFO_NAME)
            << s->get_info(RS2_CAMERA_INFO_NAME) << " resolution";
        if (streaming)
        {
            ImGui::Text("%s", res_chars[ui.selected_res_id]);
            streaming_tooltip();
        }
        else
        {
            ImGui::PushItemWidth(-1);
            ImGui::PushStyleColor(ImGuiCol_TextSelectedBg, { 1,1,1,1 });
            if (ImGui::Combo(label.c_str(), &ui.selected_res_id, res_chars.data(),
                static_cast<int>(res_chars.size())))
            {
                res = true;
            }
            ImGui::PopStyleColor();
            ImGui::PopItemWidth();
        }
        ImGui::SetCursorPosX(col0);

        if (draw_fps_selector)
        {
            // FPS
            if (show_single_fps_list)
            {
                auto fps_chars = get_string_pointers(shared_fpses);
                ImGui::Text("Frame Rate (FPS):");
                streaming_tooltip();
                ImGui::SameLine(); ImGui::SetCursorPosX(col1);

                label = to_string() << "##" << dev.get_info(RS2_CAMERA_INFO_NAME)
                    << s->get_info(RS2_CAMERA_INFO_NAME) << " fps";

                if (streaming)
                {
                    ImGui::Text("%s", fps_chars[ui.selected_shared_fps_id]);
                    streaming_tooltip();
                }
                else
                {
                    ImGui::PushItemWidth(-1);
                    ImGui::PushStyleColor(ImGuiCol_TextSelectedBg, { 1,1,1,1 });
                    if (ImGui::Combo(label.c_str(), &ui.selected_shared_fps_id, fps_chars.data(),
                        static_cast<int>(fps_chars.size())))
                    {
                        res = true;
                    }
                    ImGui::PopStyleColor();
                    ImGui::PopItemWidth();
                }

                ImGui::SetCursorPosX(col0);
            }
        }

        if (draw_streams_selector)
        {
            if (!streaming)
            {
                ImGui::Text("Available Streams:");
            }

            // Draw combo-box with all format options for current device
            for (auto&& f : formats)
            {
                // Format
                if (f.second.size() == 0)
                    continue;

                auto formats_chars = get_string_pointers(f.second);
                if (!streaming || (streaming && stream_enabled[f.first]))
                {
                    if (streaming)
                    {
                        label = to_string() << stream_display_names[f.first] << (show_single_fps_list ? "" : " stream:");
                        ImGui::Text("%s", label.c_str());
                        streaming_tooltip();
                    }
                    else
                    {
                        label = to_string() << stream_display_names[f.first] << "##" << f.first;
                        ImGui::Checkbox(label.c_str(), &stream_enabled[f.first]);
                    }
                }

                if (stream_enabled[f.first])
                {
                    ImGui::SameLine(); ImGui::SetCursorPosX(col1);

                    //if (show_single_fps_list) ImGui::SameLine();

                    label = to_string() << "##" << dev.get_info(RS2_CAMERA_INFO_NAME)
                        << s->get_info(RS2_CAMERA_INFO_NAME)
                        << " " << f.first << " format";

                    if (!show_single_fps_list)
                    {
                        ImGui::Text("Format:");
                        streaming_tooltip();
                        ImGui::SameLine(); ImGui::SetCursorPosX(col1);
                    }

                    if (streaming)
                    {
                        ImGui::Text("%s", formats_chars[ui.selected_format_id[f.first]]);
                        streaming_tooltip();
                    }
                    else
                    {
                        ImGui::PushItemWidth(-1);
                        ImGui::PushStyleColor(ImGuiCol_TextSelectedBg, { 1,1,1,1 });
                        ImGui::Combo(label.c_str(), &ui.selected_format_id[f.first], formats_chars.data(),
                            static_cast<int>(formats_chars.size()));
                        ImGui::PopStyleColor();
                        ImGui::PopItemWidth();
                    }
                    ImGui::SetCursorPosX(col0);
                    // FPS
                    // Draw combo-box with all FPS options for this device
                    if (!show_single_fps_list && !fpses_per_stream[f.first].empty() && stream_enabled[f.first])
                    {
                        auto fps_chars = get_string_pointers(fpses_per_stream[f.first]);
                        ImGui::Text("Frame Rate (FPS):");
                        streaming_tooltip();
                        ImGui::SameLine(); ImGui::SetCursorPosX(col1);

                        label = to_string() << s->get_info(RS2_CAMERA_INFO_NAME)
                            << s->get_info(RS2_CAMERA_INFO_NAME)
                            << f.first << " fps";

                        if (streaming)
                        {
                            ImGui::Text("%s", fps_chars[ui.selected_fps_id[f.first]]);
                            streaming_tooltip();
                        }
                        else
                        {
                            ImGui::PushItemWidth(-1);
                            ImGui::PushStyleColor(ImGuiCol_TextSelectedBg, { 1,1,1,1 });
                            ImGui::Combo(label.c_str(), &ui.selected_fps_id[f.first], fps_chars.data(),
                                static_cast<int>(fps_chars.size()));
                            ImGui::PopStyleColor();
                            ImGui::PopItemWidth();
                        }
                        ImGui::SetCursorPosX(col0);
                    }
                }
                else
                {
                    //ImGui::NextColumn();
                }

                //if (streaming && rgb_rotation_btn && ImGui::Button("Flip Stream Orientation", ImVec2(160, 20)))
                //{
                //    rotate_rgb_image(dev, res_values[selected_res_id].first);
                //    if (ImGui::IsItemHovered())
                //        ImGui::SetTooltip("Rotate Sensor 180 deg");
                //}
            }
        }

        ImGui::SetCursorPosY(ImGui::GetCursorPosY() + 5);
        return res;
    }

    bool subdevice_model::is_selected_combination_supported()
    {
        std::vector<stream_profile> results;

        for (auto&& f : formats)
        {
            auto stream = f.first;
            if (stream_enabled[stream] && res_values.size() > 0)
            {
                auto width = res_values[ui.selected_res_id].first;
                auto height = res_values[ui.selected_res_id].second;

                auto fps = 0;
                if (show_single_fps_list)
                    fps = shared_fps_values[ui.selected_shared_fps_id];
                else
                    fps = fps_values_per_stream[stream][ui.selected_fps_id[stream]];

                auto format = format_values[stream][ui.selected_format_id[stream]];

                for (auto&& p : profiles)
                {
                    if (auto vid_prof = p.as<video_stream_profile>())
                    {
                        if (vid_prof.width() == width &&
                            vid_prof.height() == height &&
                            p.unique_id() == stream &&
                            p.fps() == fps &&
                            p.format() == format)
                            results.push_back(p);
                    }
                    else
                    {
                        if (p.fps() == fps &&
                            p.unique_id() == stream &&
                            p.format() == format)
                            results.push_back(p);
                    }
                }
            }
        }

        return results.size() > 0;
    }

    std::vector<stream_profile> subdevice_model::get_selected_profiles()
    {
        std::vector<stream_profile> results;

        std::stringstream error_message;
        error_message << "The profile ";

        for (auto&& f : formats)
        {
            auto stream = f.first;
            if (stream_enabled[stream])
            {
                auto width = res_values[ui.selected_res_id].first;
                auto height = res_values[ui.selected_res_id].second;
                auto format = format_values[stream][ui.selected_format_id[stream]];

                auto fps = 0;
                if (show_single_fps_list)
                    fps = shared_fps_values[ui.selected_shared_fps_id];
                else
                    fps = fps_values_per_stream[stream][ui.selected_fps_id[stream]];

                error_message << "\n{" << stream_display_names[stream] << ","
                    << width << "x" << height << " at " << fps << "Hz, "
                    << rs2_format_to_string(format) << "} ";

                for (auto&& p : profiles)
                {
                    if (auto vid_prof = p.as<video_stream_profile>())
                    {
                        if (vid_prof.width() == width &&
                            vid_prof.height() == height &&
                            p.unique_id() == stream &&
                            p.fps() == fps &&
                            p.format() == format)
                            results.push_back(p);
                    }
                    else
                    {
                        if (p.fps() == fps &&
                            p.unique_id() == stream &&
                            p.format() == format)
                            results.push_back(p);
                    }
                }
            }
        }
        if (results.size() == 0)
        {
            error_message << " is unsupported!";
            throw std::runtime_error(error_message.str());
        }
        return results;
    }

    void subdevice_model::stop()
    {
        streaming = false;
        _pause = false;

        s->stop();

        queues.foreach([&](frame_queue& q)
        {
            frame f;
            while (q.poll_for_frame(&f));
        });

        s->close();
    }

    bool subdevice_model::is_paused() const
    {
        return _pause.load();
    }

    void subdevice_model::pause()
    {
        _pause = true;
    }

    void subdevice_model::resume()
    {
        _pause = false;
    }

    void subdevice_model::play(const std::vector<stream_profile>& profiles, viewer_model& viewer)
    {
        s->open(profiles);

        try {
            s->start([&](frame f)
            {
                auto index = f.get_profile().unique_id();
                if (viewer.synchronization_enable && (index == viewer.selected_depth_source_uid || index == viewer.selected_tex_source_uid))
                {
                    viewer.s(f);
                }
                else
                {
                    viewer.ppf.frames_queue.enqueue(f);
                }
            });

            }

        catch (...)
        {
            s->close();
            throw;
        }

        streaming = true;
    }

    void subdevice_model::update(std::string& error_message, notifications_model& notifications)
    {
        if (options_invalidated)
        {
            next_option = 0;
            options_invalidated = false;
        }
        if (next_option < RS2_OPTION_COUNT)
        {
            auto& opt_md = options_metadata[static_cast<rs2_option>(next_option)];
            opt_md.update_all_fields(error_message, notifications);

            if (next_option == RS2_OPTION_ENABLE_AUTO_EXPOSURE)
            {
                auto old_ae_enabled = auto_exposure_enabled;
                auto_exposure_enabled = opt_md.value > 0;

                if (!old_ae_enabled && auto_exposure_enabled)
                {
                    try
                    {
                        if (s->is<roi_sensor>())
                        {
                            auto r = s->as<roi_sensor>().get_region_of_interest();
                            roi_rect.x = static_cast<float>(r.min_x);
                            roi_rect.y = static_cast<float>(r.min_y);
                            roi_rect.w = static_cast<float>(r.max_x - r.min_x);
                            roi_rect.h = static_cast<float>(r.max_y - r.min_y);
                        }
                    }
                    catch (...)
                    {
                        auto_exposure_enabled = false;
                    }
                }


            }

            if (next_option == RS2_OPTION_DEPTH_UNITS)
            {
                opt_md.dev->depth_units = opt_md.value;
            }

            next_option++;
        }
    }

    void subdevice_model::draw_options(const std::vector<rs2_option>& drawing_order,
        bool update_read_only_options, std::string& error_message,
        notifications_model& notifications)
    {
        for (auto& opt : drawing_order)
        {
            draw_option(opt, update_read_only_options, error_message, notifications);
        }

        for (auto i = 0; i < RS2_OPTION_COUNT; i++)
        {
            auto opt = static_cast<rs2_option>(i);
            if (std::find(drawing_order.begin(), drawing_order.end(), opt) == drawing_order.end())
            {
                draw_option(opt, update_read_only_options, error_message, notifications);
            }
        }
    }

    bool option_model::draw_option(bool update_read_only_options,
        bool is_streaming,
        std::string& error_message, notifications_model& model)
    {
        if (update_read_only_options)
        {
            update_supported(error_message);
            if (supported && is_streaming)
            {
                update_read_only_status(error_message);
                if (read_only)
                {
                    update_all_fields(error_message, model);
                }
            }
        }
        return draw(error_message);
    }

    stream_model::stream_model()
        : texture(std::unique_ptr<texture_buffer>(new texture_buffer())),
        _stream_not_alive(std::chrono::milliseconds(1500))
    {}

    texture_buffer* stream_model::upload_frame(frame&& f)
    {
        if (dev && dev->is_paused()) return false;

        last_frame = std::chrono::high_resolution_clock::now();

        auto image = f.as<video_frame>();
        auto width = (image) ? image.get_width() : 640.f;
        auto height = (image) ? image.get_height() : 480.f;

        size = { static_cast<float>(width), static_cast<float>(height) };
        profile = f.get_profile();
        frame_number = f.get_frame_number();
        timestamp_domain = f.get_frame_timestamp_domain();
        timestamp = f.get_timestamp();
        fps.add_timestamp(f.get_timestamp(), f.get_frame_number());


        // populate frame metadata attributes
        for (auto i = 0; i < RS2_FRAME_METADATA_COUNT; i++)
        {
            if (f.supports_frame_metadata((rs2_frame_metadata_value)i))
                frame_md.md_attributes[i] = std::make_pair(true, f.get_frame_metadata((rs2_frame_metadata_value)i));
            else
                frame_md.md_attributes[i].first = false;
        }

        texture->upload(f);
        return texture.get();
    }

    void outline_rect(const rect& r)
    {
        glPushAttrib(GL_ENABLE_BIT);

        glLineWidth(1);
        glLineStipple(1, 0xAAAA);
        glEnable(GL_LINE_STIPPLE);

        glBegin(GL_LINE_STRIP);
        glVertex2f(r.x, r.y);
        glVertex2f(r.x, r.y + r.h);
        glVertex2f(r.x + r.w, r.y + r.h);
        glVertex2f(r.x + r.w, r.y);
        glVertex2f(r.x, r.y);
        glEnd();

        glPopAttrib();
    }

    void draw_rect(const rect& r, int line_width)
    {
        glPushAttrib(GL_ENABLE_BIT);

        glLineWidth(line_width);

        glBegin(GL_LINE_STRIP);
        glVertex2f(r.x, r.y);
        glVertex2f(r.x, r.y + r.h);
        glVertex2f(r.x + r.w, r.y + r.h);
        glVertex2f(r.x + r.w, r.y);
        glVertex2f(r.x, r.y);
        glVertex2f(r.x, r.y + r.h);
        glVertex2f(r.x + r.w, r.y + r.h);
        glVertex2f(r.x + r.w, r.y);
        glVertex2f(r.x, r.y);
        glEnd();

        glPopAttrib();
    }

    bool stream_model::is_stream_visible()
    {
        if (dev &&
            (dev->is_paused() ||
            (dev->streaming && dev->dev.is<playback>()) ||
                (dev->streaming /*&& texture->get_last_frame()*/)))
        {
            return true;
        }
        return false;
    }

    bool stream_model::is_stream_alive()
    {
        if (dev &&
            (dev->is_paused() ||
            (dev->streaming && dev->dev.is<playback>())))
        {
            last_frame = std::chrono::high_resolution_clock::now();
            return true;
        }

        using namespace std::chrono;
        auto now = high_resolution_clock::now();
        auto diff = now - last_frame;
        auto ms = duration_cast<milliseconds>(diff).count();
        _stream_not_alive.add_value(ms > _frame_timeout + _min_timeout);
        return !_stream_not_alive.eval();
    }

    void stream_model::begin_stream(std::shared_ptr<subdevice_model> d, rs2::stream_profile p)
    {
        dev = d;
        profile = p;
        texture->colorize = d->depth_colorizer;

        if (auto vd = p.as<video_stream_profile>())
        {
            size = {
                static_cast<float>(vd.width()),
                static_cast<float>(vd.height()) };
        };
        _stream_not_alive.reset();
    }

    void stream_model::update_ae_roi_rect(const rect& stream_rect, const mouse_info& mouse, std::string& error_message)
    {
        if (dev->roi_checked)
        {
            auto&& sensor = dev->s;
            // Case 1: Starting Dragging of the ROI rect
            // Pre-condition: not capturing already + mouse is down + we are inside stream rect
            if (!capturing_roi && mouse.mouse_down && stream_rect.contains(mouse.cursor))
            {
                // Initialize roi_display_rect with drag-start position
                roi_display_rect.x = mouse.cursor.x;
                roi_display_rect.y = mouse.cursor.y;
                roi_display_rect.w = 0; // Still unknown, will be update later
                roi_display_rect.h = 0;
                capturing_roi = true; // Mark that we are in process of capturing the ROI rect
            }
            // Case 2: We are in the middle of dragging (capturing) ROI rect and we did not leave the stream boundaries
            if (capturing_roi && stream_rect.contains(mouse.cursor))
            {
                // x,y remain the same, only update the width,height with new mouse position relative to starting mouse position
                roi_display_rect.w = mouse.cursor.x - roi_display_rect.x;
                roi_display_rect.h = mouse.cursor.y - roi_display_rect.y;
            }
            // Case 3: We are in middle of dragging (capturing) and mouse was released
            if (!mouse.mouse_down && capturing_roi && stream_rect.contains(mouse.cursor))
            {
                // Update width,height one last time
                roi_display_rect.w = mouse.cursor.x - roi_display_rect.x;
                roi_display_rect.h = mouse.cursor.y - roi_display_rect.y;
                capturing_roi = false; // Mark that we are no longer dragging

                if (roi_display_rect) // If the rect is not empty?
                {
                    // Convert from local (pixel) coordinate system to device coordinate system
                    auto r = roi_display_rect;
                    r = r.normalize(stream_rect).unnormalize(_normalized_zoom.unnormalize(get_stream_bounds()));
                    dev->roi_rect = r; // Store new rect in device coordinates into the subdevice object

                    // Send it to firmware:
                    // Step 1: get rid of negative width / height
                    region_of_interest roi{};
                    roi.min_x = std::min(r.x, r.x + r.w);
                    roi.max_x = std::max(r.x, r.x + r.w);
                    roi.min_y = std::min(r.y, r.y + r.h);
                    roi.max_y = std::max(r.y, r.y + r.h);

                    try
                    {
                        // Step 2: send it to firmware
                        if (sensor->is<roi_sensor>())
                        {
                            sensor->as<roi_sensor>().set_region_of_interest(roi);
                        }
                    }
                    catch (const error& e)
                    {
                        error_message = error_to_string(e);
                    }
                }
                else // If the rect is empty
                {
                    try
                    {
                        // To reset ROI, just set ROI to the entire frame
                        auto x_margin = (int)size.x / 8;
                        auto y_margin = (int)size.y / 8;

                        // Default ROI behaviour is center 3/4 of the screen:
                        if (sensor->is<roi_sensor>())
                        {
                            sensor->as<roi_sensor>().set_region_of_interest({ x_margin, y_margin,
                                                                             (int)size.x - x_margin - 1,
                                                                             (int)size.y - y_margin - 1 });
                        }

                        roi_display_rect = { 0, 0, 0, 0 };
                        dev->roi_rect = { 0, 0, 0, 0 };
                    }
                    catch (const error& e)
                    {
                        error_message = error_to_string(e);
                    }
                }

                dev->roi_checked = false;
            }
            // If we left stream bounds while capturing, stop capturing
            if (capturing_roi && !stream_rect.contains(mouse.cursor))
            {
                capturing_roi = false;
            }

            // When not capturing, just refresh the ROI rect in case the stream box moved
            if (!capturing_roi)
            {
                auto r = dev->roi_rect; // Take the current from device, convert to local coordinates
                r = r.normalize(_normalized_zoom.unnormalize(get_stream_bounds())).unnormalize(stream_rect).cut_by(stream_rect);
                roi_display_rect = r;
            }

            // Display ROI rect
            glColor3f(1.0f, 1.0f, 1.0f);
            outline_rect(roi_display_rect);
        }
    }

    std::string get_file_name(const std::string& path)
    {
        std::string file_name;
        for (auto rit = path.rbegin(); rit != path.rend(); ++rit)
        {
            if (*rit == '\\' || *rit == '/')
                break;
            file_name += *rit;
        }
        std::reverse(file_name.begin(), file_name.end());
        return file_name;
    }

    bool draw_combo_box(const std::string& id, const std::vector<std::string>& device_names, int& new_index)
    {
        std::vector<const char*>  device_names_chars = get_string_pointers(device_names);
        return ImGui::Combo(id.c_str(), &new_index, device_names_chars.data(), static_cast<int>(device_names.size()));
    }

    void viewer_model::show_3dviewer_header(ImFont* font, rs2::rect stream_rect, bool& paused)
    {
        //frame texture_map;
        //static auto last_frame_number = 0;
        //for (auto&& s : streams)
        //{
        //    if (s.second.profile.stream_type() == RS2_STREAM_DEPTH && s.second.texture->last)
        //    {
        //        auto frame_number = s.second.texture->last.get_frame_number();

        //        if (last_frame_number == frame_number) break;
        //        last_frame_number = frame_number;

        //        for (auto&& s : streams)
        //        {
        //            if (s.second.profile.stream_type() != RS2_STREAM_DEPTH && s.second.texture->last)
        //            {
        //                rendered_tex_id = s.second.texture->get_gl_handle();
        //                texture_map = s.second.texture->last; // also save it for later
        //                pc.map_to(texture_map);
        //                break;
        //            }
        //        }

        //        if (s.second.dev && !s.second.dev->is_paused())
        //            depth_frames_to_render.enqueue(s.second.texture->last);
        //        break;
        //    }
        //}


        const auto top_bar_height = 32.f;
        const auto num_of_buttons = 4;

        auto flags = ImGuiWindowFlags_NoResize |
            ImGuiWindowFlags_NoMove |
            ImGuiWindowFlags_NoCollapse |
            ImGuiWindowFlags_NoTitleBar;

        ImGui::PushFont(font);
        ImGui::PushStyleColor(ImGuiCol_Text, light_grey);
        ImGui::PushStyleColor(ImGuiCol_TextSelectedBg, white);
        ImGui::PushStyleVar(ImGuiStyleVar_WindowPadding, { 0, 0 });

        ImGui::PushStyleColor(ImGuiCol_Button, header_window_bg);
        ImGui::PushStyleColor(ImGuiCol_ButtonHovered, header_window_bg);
        ImGui::PushStyleColor(ImGuiCol_ButtonActive, header_window_bg);
        ImGui::PushStyleColor(ImGuiCol_WindowBg, header_window_bg);
        ImGui::SetNextWindowPos({ stream_rect.x, stream_rect.y });
        ImGui::SetNextWindowSize({ stream_rect.w, top_bar_height });
        std::string label = to_string() << "header of 3dviewer";
        ImGui::Begin(label.c_str(), nullptr, flags);

        int selected_depth_source = -1;
        std::vector<std::string> depth_sources_str;
        std::vector<int> depth_sources;
        int i = 0;
        for (auto&& s : streams)
        {
            if (s.second.is_stream_visible() &&
                s.second.texture->get_last_frame() &&
                s.second.profile.stream_type() == RS2_STREAM_DEPTH)
            {
                if (selected_depth_source_uid == -1)
                {
                    selected_depth_source_uid = s.second.profile.unique_id();
                }
                if (s.second.profile.unique_id() == selected_depth_source_uid)
                {
                    selected_depth_source = i;
                }

                depth_sources.push_back(s.second.profile.unique_id());

                auto dev_name = s.second.dev ? s.second.dev->dev.get_info(RS2_CAMERA_INFO_NAME) : "Unknown";
                auto stream_name = rs2_stream_to_string(s.second.profile.stream_type());

                depth_sources_str.push_back(to_string() << dev_name << " " << stream_name);

                i++;
            }
        }

        if (depth_sources_str.size() > 0 && allow_3d_source_change)
        {
            ImGui::SetCursorPos({ 7, 7 });
            ImGui::Text("Depth Source:"); ImGui::SameLine();

            ImGui::SetCursorPosY(7);
            ImGui::PushItemWidth(190);
            draw_combo_box("##Depth Source", depth_sources_str, selected_depth_source);
            i = 0;
            for (auto&& s : streams)
            {
                if (s.second.is_stream_visible() &&
                    s.second.texture->get_last_frame() &&
                    s.second.profile.stream_type() == RS2_STREAM_DEPTH)
                {
                    if (i == selected_depth_source)
                    {
                        selected_depth_source_uid = s.second.profile.unique_id();
                    }
                    i++;
                }
            }

            ImGui::PopItemWidth();
            ImGui::SameLine();
        }

        int selected_tex_source = 0;
        std::vector<std::string> tex_sources_str;
        std::vector<int> tex_sources;
        i = 0;
        for (auto&& s : streams)
        {
            if (s.second.is_stream_visible() &&
                s.second.texture->get_last_frame())
            {
                if (selected_tex_source_uid == -1)
                {
                    selected_tex_source_uid = s.second.profile.unique_id();
                }
                if (s.second.profile.unique_id() == selected_tex_source_uid)
                {
                    selected_tex_source = i;
                }

                tex_sources.push_back(s.second.profile.unique_id());

                auto dev_name = s.second.dev ? s.second.dev->dev.get_info(RS2_CAMERA_INFO_NAME) : "Unknown";
                std::string stream_name = rs2_stream_to_string(s.second.profile.stream_type());
                if (s.second.profile.stream_index())
                    stream_name += "_" + std::to_string(s.second.profile.stream_index());
                tex_sources_str.push_back(to_string() << dev_name << " " << stream_name);

                i++;
            }
        }

        if (!allow_3d_source_change) ImGui::SetCursorPos({ 7, 7 });
        // Only allow to change texture if we have something to put it on:
        if (tex_sources_str.size() > 0 && depth_sources_str.size() > 0)
        {
            ImGui::SetCursorPosY(7);
            ImGui::Text("Texture Source:"); ImGui::SameLine();

            ImGui::SetCursorPosY(7);
            ImGui::PushItemWidth(200);
            draw_combo_box("##Tex Source", tex_sources_str, selected_tex_source);

            i = 0;
            for (auto&& s : streams)
            {
                if (s.second.is_stream_visible() &&
                    s.second.texture->get_last_frame())
                {
                    if (i == selected_tex_source)
                    {
                        selected_tex_source_uid = s.second.profile.unique_id();
                        texture.colorize = s.second.texture->colorize;
                    }
                    i++;
                }
            }
            ImGui::PopItemWidth();
        }


        //ImGui::SetCursorPosY(9);
        //ImGui::Text("Viewport:"); ImGui::SameLine();
        //ImGui::SetCursorPosY(7);

        //ImGui::PushItemWidth(70);
        //std::vector<std::string> viewports{ "Top", "Front", "Side" };
        //auto selected_view = -1;
        //if (draw_combo_box("viewport_combo", viewports, selected_view))
        //{
        //    if (selected_view == 0)
        //    {
        //        reset_camera({ 0.0f, 1.5f, 0.0f });
        //    }
        //    else if (selected_view == 1)
        //    {
        //        reset_camera({ 0.0f, 0.0f, -1.5f });
        //    }
        //    else if (selected_view == 2)
        //    {
        //        reset_camera({ -1.5f, 0.0f, -0.0f });
        //    }
        //}
        //ImGui::PopItemWidth();


        ImGui::SetCursorPos({ stream_rect.w - 32 * num_of_buttons - 5, 0 });

        if (paused)
        {
            ImGui::PushStyleColor(ImGuiCol_Text, light_blue);
            ImGui::PushStyleColor(ImGuiCol_TextSelectedBg, light_blue);
            label = to_string() << u8"\uf04b" << "##Resume 3d";
            if (ImGui::Button(label.c_str(), { 24, top_bar_height }))
            {
                paused = false;
                for (auto&& s : streams)
                {
                    if (s.second.dev) s.second.dev->resume();
                }
            }
            if (ImGui::IsItemHovered())
            {
                ImGui::SetTooltip("Resume All");
            }
            ImGui::PopStyleColor(2);
        }
        else
        {
            label = to_string() << u8"\uf04c" << "##Pause 3d";
            if (ImGui::Button(label.c_str(), { 24, top_bar_height }))
            {
                paused = true;
                for (auto&& s : streams)
                {
                    if (s.second.dev) s.second.dev->pause();
                }
            }
            if (ImGui::IsItemHovered())
            {
                ImGui::SetTooltip("Pause All");
            }
        }

        ImGui::SameLine();

        if (ImGui::Button(u8"\uf0c7", { 24, top_bar_height }))
        {
            if (auto ret = file_dialog_open(save_file, "Polygon File Format (PLY)\0*.ply\0", NULL, NULL))
            {
                auto model = ppf.get_points();

                frame tex;
                if (selected_tex_source_uid >= 0)
                {
                    tex = streams[selected_tex_source_uid].texture->get_last_frame(true);
                    if (tex) ppf.update_texture(tex);
                }

                std::string fname(ret);
                if (!ends_with(to_lower(fname), ".ply")) fname += ".ply";
                export_to_ply(fname.c_str(), not_model, model, tex);
            }
        }
        if (ImGui::IsItemHovered())
            ImGui::SetTooltip("Export 3D model to PLY format");

        ImGui::SameLine();

        if (ImGui::Button(u8"\uf021", { 24, top_bar_height }))
        {
            reset_camera();
        }
        if (ImGui::IsItemHovered())
            ImGui::SetTooltip("Reset View");

        ImGui::SameLine();

        if (support_non_syncronized_mode)
        {
            if (synchronization_enable)
            {
                ImGui::PushStyleColor(ImGuiCol_Text, light_blue);
                ImGui::PushStyleColor(ImGuiCol_TextSelectedBg, light_blue);
                if (ImGui::Button(u8"\uf09c", { 24, top_bar_height }))
                {
                    synchronization_enable = false;
                }
                if (ImGui::IsItemHovered())
                    ImGui::SetTooltip("Disable syncronization between the pointcloud and the texture");
                ImGui::PopStyleColor(2);
            }
            else
            {
                if (ImGui::Button(u8"\uf023", { 24, top_bar_height }))
                {
                    synchronization_enable = true;
                }
                if (ImGui::IsItemHovered())
                    ImGui::SetTooltip("Keep the pointcloud and the texture sycronized");
            }
        }


        ImGui::End();
        ImGui::PopStyleColor(6);
        ImGui::PopStyleVar();

        ImGui::PushStyleColor(ImGuiCol_Text, light_grey);
        ImGui::PushStyleColor(ImGuiCol_TextSelectedBg, white);
        ImGui::PushStyleVar(ImGuiStyleVar_WindowPadding, { 5, 5 });
        ImGui::PushStyleVar(ImGuiStyleVar_WindowRounding, 1);

        ImGui::PushStyleColor(ImGuiCol_Button, header_window_bg);
        ImGui::PushStyleColor(ImGuiCol_ButtonHovered, header_window_bg);
        ImGui::PushStyleColor(ImGuiCol_ButtonActive, header_window_bg);
        ImGui::PushStyleColor(ImGuiCol_WindowBg, dark_sensor_bg);
        ImGui::SetNextWindowPos({ stream_rect.x + stream_rect.w - 265, stream_rect.y + top_bar_height + 5 });
        ImGui::SetNextWindowSize({ 260, 65 });
        ImGui::Begin("3D Info box", nullptr, flags);

        ImGui::Columns(2, 0, false);
        ImGui::SetColumnOffset(1, 90);

        ImGui::Text("Rotate Camera:");
        ImGui::NextColumn();
        ImGui::Text("Left Mouse Button");
        ImGui::NextColumn();

        ImGui::Text("Pan:");
        ImGui::NextColumn();
        ImGui::Text("Middle Mouse Button");
        ImGui::NextColumn();

        ImGui::Text("Zoom In/Out:");
        ImGui::NextColumn();
        ImGui::Text("Mouse Wheel");
        ImGui::NextColumn();

        ImGui::Columns();

        ImGui::End();
        ImGui::PopStyleColor(6);
        ImGui::PopStyleVar(2);


        ImGui::PopFont();
    }

    void viewer_model::gc_streams()
    {
        std::lock_guard<std::mutex> lock(streams_mutex);
        std::vector<int> streams_to_remove;
        for (auto&& kvp : streams)
        {
            if (!kvp.second.is_stream_visible() &&
                (!kvp.second.dev || (!kvp.second.dev->is_paused() && !kvp.second.dev->streaming)))
            {
                if (kvp.first == selected_depth_source_uid)
                {
                    ppf.depth_stream_active = false;
                }
                streams_to_remove.push_back(kvp.first);
            }
        }
        for (auto&& i : streams_to_remove) {
            streams.erase(i);
        }
    }

    void stream_model::show_stream_header(ImFont* font, rs2::rect stream_rect, viewer_model& viewer)
    {
        const auto top_bar_height = 32.f;
        auto num_of_buttons = 4;
        if (!viewer.allow_stream_close) num_of_buttons--;
        if (viewer.streams.size() > 1) num_of_buttons++;

        auto flags = ImGuiWindowFlags_NoResize |
            ImGuiWindowFlags_NoMove |
            ImGuiWindowFlags_NoCollapse |
            ImGuiWindowFlags_NoTitleBar | ImGuiWindowFlags_NoFocusOnAppearing | ImGuiWindowFlags_NoBringToFrontOnFocus;

        ImGui::PushFont(font);
        ImGui::PushStyleColor(ImGuiCol_Text, light_grey);
        ImGui::PushStyleColor(ImGuiCol_TextSelectedBg, white);
        ImGui::PushStyleVar(ImGuiStyleVar_WindowPadding, { 0, 0 });

        ImGui::PushStyleColor(ImGuiCol_Button, header_window_bg);
        ImGui::PushStyleColor(ImGuiCol_ButtonHovered, header_window_bg);
        ImGui::PushStyleColor(ImGuiCol_ButtonActive, header_window_bg);
        ImGui::PushStyleColor(ImGuiCol_WindowBg, header_window_bg);
        ImGui::SetNextWindowPos({ stream_rect.x, stream_rect.y - top_bar_height });
        ImGui::SetNextWindowSize({ stream_rect.w, top_bar_height });
        std::string label = to_string() << "Stream of " << profile.unique_id();
        ImGui::Begin(label.c_str(), nullptr, flags);

        ImGui::SetCursorPos({ 9, 7 });

        std::string tooltip;
        if (dev && dev->dev.supports(RS2_CAMERA_INFO_NAME) &&
            dev->dev.supports(RS2_CAMERA_INFO_SERIAL_NUMBER) &&
            dev->s->supports(RS2_CAMERA_INFO_NAME))
        {
            std::string dev_name = dev->dev.get_info(RS2_CAMERA_INFO_NAME);
            std::string dev_serial = dev->dev.get_info(RS2_CAMERA_INFO_SERIAL_NUMBER);
            std::string sensor_name = dev->s->get_info(RS2_CAMERA_INFO_NAME);
            std::string stream_name = rs2_stream_to_string(profile.stream_type());

            tooltip = to_string() << dev_name << " S/N:" << dev_serial << " | " << sensor_name << ", " << stream_name << " stream";
            const auto approx_char_width = 12;
            if (stream_rect.w - 32 * num_of_buttons >= (dev_name.size() + dev_serial.size() + sensor_name.size() + stream_name.size()) * approx_char_width)
                label = tooltip;
            else if (stream_rect.w - 32 * num_of_buttons >= (dev_name.size() + sensor_name.size() + stream_name.size()) * approx_char_width)
                label = to_string() << dev_name << " | " << sensor_name << " " << stream_name << " stream";
            else if (stream_rect.w - 32 * num_of_buttons >= (dev_name.size() + stream_name.size()) * approx_char_width)
                label = to_string() << dev_name << " " << stream_name << " stream";
            else if (stream_rect.w - 32 * num_of_buttons >= stream_name.size() * approx_char_width * 2)
                label = to_string() << stream_name << " stream";
            else
                label = "";
        }
        else
        {
            label = to_string() << "Unknown " << rs2_stream_to_string(profile.stream_type()) << " stream";
            tooltip = label;
        }

        ImGui::PushTextWrapPos(stream_rect.w - 32 * num_of_buttons - 5);
        ImGui::Text("%s", label.c_str());
        if (tooltip != label && ImGui::IsItemHovered())
            ImGui::SetTooltip("%s", tooltip.c_str());
        ImGui::PopTextWrapPos();

        ImGui::SetCursorPos({ stream_rect.w - 32 * num_of_buttons, 0 });

        auto p = dev->dev.as<playback>();
        if (dev->is_paused() || (p && p.current_status() == RS2_PLAYBACK_STATUS_PAUSED))
        {
            ImGui::PushStyleColor(ImGuiCol_Text, light_blue);
            ImGui::PushStyleColor(ImGuiCol_TextSelectedBg, light_blue);
            label = to_string() << u8"\uf04b" << "##Resume " << profile.unique_id();
            if (ImGui::Button(label.c_str(), { 24, top_bar_height }))
            {
                if (p)
                {
                    p.resume();
                }
                dev->resume();
            }
            if (ImGui::IsItemHovered())
            {
                ImGui::SetTooltip("Resume sensor");
            }
            ImGui::PopStyleColor(2);
        }
        else
        {
            label = to_string() << u8"\uf04c" << "##Pause " << profile.unique_id();
            if (ImGui::Button(label.c_str(), { 24, top_bar_height }))
            {
                if (p)
                {
                    p.pause();
                }
                dev->pause();
            }
            if (ImGui::IsItemHovered())
            {
                ImGui::SetTooltip("Pause sensor");
            }
        }
        ImGui::SameLine();

        label = to_string() << u8"\uf030" << "##Snapshot " << profile.unique_id();
        if (ImGui::Button(label.c_str(), { 24, top_bar_height }))
        {
            auto ret = file_dialog_open(save_file, "Portable Network Graphics (PNG)\0*.png\0", NULL, NULL);

            if (ret)
            {
                std::string filename = ret;
                if (!ends_with(to_lower(filename), ".png")) filename += ".png";

                auto frame = texture->get_last_frame(true).as<video_frame>();
                if (frame)
                {
                    save_to_png(filename.data(), frame.get_width(), frame.get_height(), frame.get_bytes_per_pixel(), frame.get_data(), frame.get_width() * frame.get_bytes_per_pixel());

                    viewer.not_model.add_notification({ to_string() << "Snapshot was saved to " << filename,
                        0, RS2_LOG_SEVERITY_INFO,
                        RS2_NOTIFICATION_CATEGORY_UNKNOWN_ERROR });
                }
            }
        }
        if (ImGui::IsItemHovered())
        {
            ImGui::SetTooltip("Save snapshot");
        }
        ImGui::SameLine();

        label = to_string() << u8"\uf05a" << "##Info " << profile.unique_id();
        if (show_stream_details)
        {
            ImGui::PushStyleColor(ImGuiCol_Text, light_blue);
            ImGui::PushStyleColor(ImGuiCol_TextSelectedBg, light_blue);

            if (ImGui::Button(label.c_str(), { 24, top_bar_height }))
            {
                show_stream_details = false;
            }
            if (ImGui::IsItemHovered())
            {
                ImGui::SetTooltip("Hide stream info overlay");
            }

            ImGui::PopStyleColor(2);
        }
        else
        {
            if (ImGui::Button(label.c_str(), { 24, top_bar_height }))
            {
                show_stream_details = true;
            }
            if (ImGui::IsItemHovered())
            {
                ImGui::SetTooltip("Show stream info overlay");
            }
        }
        ImGui::SameLine();

        if (viewer.streams.size() > 1)
        {
            if (!viewer.fullscreen)
            {
                label = to_string() << u8"\uf2d0" << "##Maximize " << profile.unique_id();

                if (ImGui::Button(label.c_str(), { 24, top_bar_height }))
                {
                    viewer.fullscreen = true;
                    viewer.selected_stream = this;
                }
                if (ImGui::IsItemHovered())
                {
                    ImGui::SetTooltip("Maximize stream to full-screen");
                }

                ImGui::SameLine();
            }
            else if (viewer.fullscreen)
            {
                ImGui::PushStyleColor(ImGuiCol_Text, light_blue);
                ImGui::PushStyleColor(ImGuiCol_TextSelectedBg, light_blue);

                label = to_string() << u8"\uf2d2" << "##Restore " << profile.unique_id();

                if (ImGui::Button(label.c_str(), { 24, top_bar_height }))
                {
                    viewer.fullscreen = false;
                }
                if (ImGui::IsItemHovered())
                {
                    ImGui::SetTooltip("Restore tile view");
                }

                ImGui::PopStyleColor(2);
                ImGui::SameLine();
            }
        }
        else
        {
            viewer.fullscreen = false;
        }

        if (viewer.allow_stream_close)
        {
            label = to_string() << u8"\uf00d" << "##Stop " << profile.unique_id();
            if (ImGui::Button(label.c_str(), { 24, top_bar_height }))
            {
                dev->stop();
            }
            if (ImGui::IsItemHovered())
            {
                ImGui::SetTooltip("Stop this sensor");
            }

        }

        ImGui::End();
        ImGui::PopStyleColor(6);
        ImGui::PopStyleVar();

        if (show_stream_details)
        {
            auto flags = ImGuiWindowFlags_NoResize |
                ImGuiWindowFlags_NoMove |
                ImGuiWindowFlags_NoCollapse |
                ImGuiWindowFlags_NoTitleBar;

            ImGui::PushStyleColor(ImGuiCol_Text, light_grey);
            ImGui::PushStyleColor(ImGuiCol_TextSelectedBg, white);
            ImGui::PushStyleVar(ImGuiStyleVar_WindowPadding, { 5, 5 });
            ImGui::PushStyleVar(ImGuiStyleVar_WindowRounding, 1);

            ImGui::PushStyleColor(ImGuiCol_Button, header_window_bg);
            ImGui::PushStyleColor(ImGuiCol_ButtonHovered, header_window_bg);
            ImGui::PushStyleColor(ImGuiCol_ButtonActive, header_window_bg);
            ImGui::PushStyleColor(ImGuiCol_WindowBg, from_rgba(9, 11, 13, 100));
            ImGui::SetNextWindowPos({ stream_rect.x + stream_rect.w - 275, stream_rect.y + 5 });
            ImGui::SetNextWindowSize({ 270, 45 });
            std::string label = to_string() << "Stream Info of " << profile.unique_id();
            ImGui::Begin(label.c_str(), nullptr, flags);

            label = to_string() << size.x << "x" << size.y << ", "
                << rs2_format_to_string(profile.format()) << ", "
                << "FPS:";
            ImGui::Text("%s", label.c_str());
            ImGui::SameLine();

            label = to_string() << std::setprecision(2) << std::fixed << fps.get_fps();
            ImGui::Text("%s", label.c_str());
            if (ImGui::IsItemHovered())
            {
                ImGui::SetTooltip("FPS is calculated based on timestamps and not viewer time");
            }
            ImGui::SameLine();

            label = to_string() << "Frame#" << frame_number;
            ImGui::Text("%s", label.c_str());

            ImGui::Columns(2, 0, false);
            ImGui::SetColumnOffset(1, 160);
            label = to_string() << "Timestamp: " << std::fixed << std::setprecision(3) << timestamp;
            ImGui::Text("%s", label.c_str());
            ImGui::NextColumn();

            label = to_string() << rs2_timestamp_domain_to_string(timestamp_domain);

            if (timestamp_domain == RS2_TIMESTAMP_DOMAIN_SYSTEM_TIME)
            {
                ImGui::PushStyleColor(ImGuiCol_Text, { 1.0f, 0.0f, 0.0f, 1.0f });
                ImGui::Text("%s", label.c_str());
                if (ImGui::IsItemHovered())
                {
                    ImGui::SetTooltip("Hardware Timestamp unavailable! This is often an indication of improperly applied Kernel patch.\nPlease refer to installation.md for mode information");
                }
                ImGui::PopStyleColor();
            }
            else
            {
                ImGui::Text("%s", label.c_str());
                if (ImGui::IsItemHovered())
                {
                    ImGui::SetTooltip("Specifies the clock-domain for the timestamp (hardware-clock / system-time)");
                }
            }

            ImGui::Columns(1);

            ImGui::End();
            ImGui::PopStyleColor(6);
            ImGui::PopStyleVar(2);
        }
    }

    void stream_model::show_stream_footer(const rect &stream_rect, const  mouse_info& mouse)
    {
        auto flags = ImGuiWindowFlags_NoResize |
            ImGuiWindowFlags_NoMove |
            ImGuiWindowFlags_NoCollapse |
            ImGuiWindowFlags_NoTitleBar;

        ImGui::PushStyleColor(ImGuiCol_WindowBg, transparent);
        ImGui::SetNextWindowPos({ stream_rect.x, stream_rect.y + stream_rect.h - 30 });
        ImGui::SetNextWindowSize({ stream_rect.w, 30 });
        std::string label = to_string() << "Footer for stream of " << profile.unique_id();
        ImGui::Begin(label.c_str(), nullptr, flags);

        if (stream_rect.contains(mouse.cursor))
        {
            std::stringstream ss;
            rect cursor_rect{ mouse.cursor.x, mouse.cursor.y };
            auto ts = cursor_rect.normalize(stream_rect);
            auto pixels = ts.unnormalize(_normalized_zoom.unnormalize(get_stream_bounds()));
            auto x = (int)pixels.x;
            auto y = (int)pixels.y;

            ss << std::fixed << std::setprecision(0) << x << ", " << y;

            float val{};
            if (texture->try_pick(x, y, &val))
            {
                ss << ", *p: 0x" << std::hex << val;
            }

            if (texture->get_last_frame().is<depth_frame>())
            {
                auto meters = texture->get_last_frame().as<depth_frame>().get_distance(x, y);
                if (meters > 0)
                {
                    ss << std::dec << ", "
                        << std::setprecision(2) << meters << " meters";
                }
            }

            label = ss.str();
            ImGui::Text("%s", label.c_str());
        }

        ImGui::End();
        ImGui::PopStyleColor();
        ImGui::PopFont();
    }

    rect stream_model::get_normalized_zoom(const rect& stream_rect, const mouse_info& g, bool is_middle_clicked, float zoom_val)
    {
        rect zoomed_rect = dev->normalized_zoom.unnormalize(stream_rect);
        if (stream_rect.contains(g.cursor))
        {
            if (!is_middle_clicked)
            {
                if (zoom_val < 1.f)
                {
                    zoomed_rect = zoomed_rect.center_at(g.cursor)
                        .zoom(zoom_val)
                        .fit({ 0, 0, 40, 40 })
                        .enclose_in(zoomed_rect)
                        .enclose_in(stream_rect);
                }
                else if (zoom_val > 1.f)
                {
                    zoomed_rect = zoomed_rect.zoom(zoom_val).enclose_in(stream_rect);
                }
            }
            else
            {
                auto dir = g.cursor - _middle_pos;

                if (dir.length() > 0)
                {
                    zoomed_rect = zoomed_rect.pan(1.1f * dir).enclose_in(stream_rect);
                }
            }
            dev->normalized_zoom = zoomed_rect.normalize(stream_rect);
        }
        return dev->normalized_zoom;
    }

    void stream_model::show_frame(const rect& stream_rect, const mouse_info& g, std::string& error_message)
    {
        auto zoom_val = 1.f;
        if (stream_rect.contains(g.cursor))
        {
            static const auto wheel_step = 0.1f;
            auto mouse_wheel_value = -g.mouse_wheel * 0.1f;
            if (mouse_wheel_value > 0)
                zoom_val += wheel_step;
            else if (mouse_wheel_value < 0)
                zoom_val -= wheel_step;
        }

        auto is_middle_clicked = ImGui::GetIO().MouseDown[0] ||
            ImGui::GetIO().MouseDown[2];

        if (!_mid_click && is_middle_clicked)
            _middle_pos = g.cursor;

        _mid_click = is_middle_clicked;

        _normalized_zoom = get_normalized_zoom(stream_rect,
            g, is_middle_clicked,
            zoom_val);
        texture->show(stream_rect, 1.f, _normalized_zoom);

        if (dev && dev->show_algo_roi)
        {
            rect r{ float(dev->algo_roi.min_x), float(dev->algo_roi.min_y),
                    float(dev->algo_roi.max_x - dev->algo_roi.min_x),
                    float(dev->algo_roi.max_y - dev->algo_roi.min_y) };

            r = r.normalize(_normalized_zoom.unnormalize(get_stream_bounds())).unnormalize(stream_rect).cut_by(stream_rect);

            glColor3f(yellow.x, yellow.y, yellow.z);
            draw_rect(r, 2);

            std::string message = "Metrics Region of Interest";
            auto msg_width = stb_easy_font_width((char*)message.c_str());
            if (msg_width < r.w)
                draw_text(r.x + r.w / 2 - msg_width / 2, r.y + 10, message.c_str());

            glColor3f(1.f, 1.f, 1.f);
        }

        update_ae_roi_rect(stream_rect, g, error_message);
        texture->show_preview(stream_rect, _normalized_zoom);

        if (is_middle_clicked)
            _middle_pos = g.cursor;
    }

    void stream_model::show_metadata(const mouse_info& g)
    {
        auto flags = ImGuiWindowFlags_ShowBorders;

        ImGui::PushStyleColor(ImGuiCol_WindowBg, { 0.3f, 0.3f, 0.3f, 0.5 });
        ImGui::PushStyleColor(ImGuiCol_TitleBg, { 0.f, 0.25f, 0.3f, 1 });
        ImGui::PushStyleColor(ImGuiCol_TitleBgActive, { 0.f, 0.3f, 0.8f, 1 });
        ImGui::PushStyleColor(ImGuiCol_Text, { 1, 1, 1, 1 });

        std::string label = to_string() << profile.stream_name() << " Stream Metadata";
        ImGui::Begin(label.c_str(), nullptr, flags);

        // Print all available frame metadata attributes
        for (size_t i = 0; i < RS2_FRAME_METADATA_COUNT; i++)
        {
            if (frame_md.md_attributes[i].first)
            {
                label = to_string() << rs2_frame_metadata_to_string((rs2_frame_metadata_value)i) << " = " << frame_md.md_attributes[i].second;
                ImGui::Text("%s", label.c_str());
            }
        }

        ImGui::End();

        ImGui::PopStyleColor();
        ImGui::PopStyleColor();
        ImGui::PopStyleColor();
        ImGui::PopStyleColor();
    }

    void device_model::reset()
    {
        subdevices.resize(0);
        _recorder.reset();
    }

    std::pair<std::string, std::string> get_device_name(const device& dev)
    {
        // retrieve device name
        std::string name = (dev.supports(RS2_CAMERA_INFO_NAME)) ? dev.get_info(RS2_CAMERA_INFO_NAME) : "Unknown";

        // retrieve device serial number
        std::string serial = (dev.supports(RS2_CAMERA_INFO_SERIAL_NUMBER)) ? dev.get_info(RS2_CAMERA_INFO_SERIAL_NUMBER) : "Unknown";

        std::stringstream s;

        if (dev.is<playback>())
        {
            auto playback_dev = dev.as<playback>();

            s << "Playback device: ";
            name += (to_string() << " (File: " << playback_dev.file_name() << ")");
        }
        s << std::setw(25) << std::left << name;
        return std::make_pair(s.str(), serial);        // push name and sn to list
    }

    device_model::device_model(device& dev, std::string& error_message, viewer_model& viewer)
        : dev(dev)
    {
        for (auto&& sub : dev.query_sensors())
        {
            auto model = std::make_shared<subdevice_model>(dev, std::make_shared<sensor>(sub), error_message);
            subdevices.push_back(model);
        }

        auto name = get_device_name(dev);
        id = to_string() << name.first << ", " << name.second;

        // Initialize static camera info:
        for (auto i = 0; i < RS2_CAMERA_INFO_COUNT; i++)
        {
            auto info = static_cast<rs2_camera_info>(i);

            try
            {
                if (dev.supports(info))
                {
                    auto value = dev.get_info(info);
                    infos.push_back({ std::string(rs2_camera_info_to_string(info)),
                                      std::string(value) });
                }
            }
            catch (...)
            {
                infos.push_back({ std::string(rs2_camera_info_to_string(info)),
                                  std::string("???") });
            }
        }

        if (dev.is<playback>())
        {
            for (auto&& sub : subdevices)
            {
                for (auto&& p : sub->profiles)
                {
                    sub->stream_enabled[p.unique_id()] = true;
                }
            }
            play_defaults(viewer);
        }
    }
    void device_model::play_defaults(viewer_model& viewer)
    {
        for (auto&& sub : subdevices)
        {
            if (!sub->streaming)
            {
                std::vector<rs2::stream_profile> profiles;
                try
                {
                    profiles = sub->get_selected_profiles();
                }
                catch (...)
                {
                    continue;
                }

                if (profiles.empty())
                    continue;

                sub->play(profiles, viewer);

                for (auto&& profile : profiles)
                {
                    viewer.streams[profile.unique_id()].begin_stream(sub, profile);
                }
            }
        }
    }
    void device_model::draw_device_details(device& dev, context& ctx)
    {
        for (auto i = 0; i < RS2_CAMERA_INFO_COUNT; i++)
        {
            auto info = static_cast<rs2_camera_info>(i);
            if (dev.supports(info))
            {
                // retrieve info property
                std::stringstream ss;
                ss << rs2_camera_info_to_string(info) << ":";
                auto line = ss.str();
                ImGui::PushStyleColor(ImGuiCol_Text, { 1.0f, 1.0f, 1.0f, 0.5f });
                ImGui::Text("%s", line.c_str());
                ImGui::PopStyleColor();

                // retrieve property value
                ImGui::SameLine();
                auto value = dev.get_info(info);
                ImGui::Text("%s", value);

                if (ImGui::IsItemHovered())
                {
                    ImGui::SetTooltip("%s", value);
                }
            }
        }
        if (dev.is<playback>())
        {
            auto p = dev.as<playback>();
            if (ImGui::SmallButton("Remove Device"))
            {
                for (auto&& subdevice : subdevices)
                {
                    subdevice->stop();
                }
                ctx.unload_device(p.file_name());
            }
            else
            {
                int64_t total_duration = p.get_duration().count();
                static int seek_pos = 0;
                static int64_t progress = 0;
                progress = p.get_position();

                double part = (1.0 * progress) / total_duration;
                seek_pos = static_cast<int>(std::max(0.0, std::min(part, 1.0)) * 100);

                if (seek_pos != 0 && p.current_status() == RS2_PLAYBACK_STATUS_STOPPED)
                {
                    seek_pos = 0;
                }
                int prev_seek_progress = seek_pos;

                ImGui::SeekSlider("Seek Bar", &seek_pos);
                if (prev_seek_progress != seek_pos)
                {
                    //Seek was dragged
                    auto duration_db =
                        std::chrono::duration_cast<std::chrono::duration<double,
                        std::nano>>(p.get_duration());
                    auto single_percent = duration_db.count() / 100;
                    auto seek_time = std::chrono::duration<double, std::nano>(seek_pos * single_percent);
                    p.seek(std::chrono::duration_cast<std::chrono::nanoseconds>(seek_time));
                }
                if (ImGui::CollapsingHeader("Playback Options"))
                {
                    static bool is_paused = p.current_status() == RS2_PLAYBACK_STATUS_PAUSED;
                    if (!is_paused)
                    {
                        if (ImGui::Button("Pause"))
                        {
                            p.pause();
                            for (auto&& sub : subdevices)
                            {
                                if (sub->streaming) sub->pause();
                            }
                            is_paused = !is_paused;
                        }
                        if (ImGui::IsItemHovered())
                        {
                            ImGui::SetTooltip("Pause playback");
                        }
                    }
                    if (is_paused)
                    {
                        if (ImGui::Button("Resume"))
                        {
                            p.resume();
                            for (auto&& sub : subdevices)
                            {
                                if (sub->streaming) sub->resume();
                            }
                            is_paused = !is_paused;
                        }
                        if (ImGui::IsItemHovered())
                        {
                            ImGui::SetTooltip("Continue playback");
                        }
                    }
                }
            }
        }
    }

    void viewer_model::show_event_log(ImFont* font_14, float x, float y, float w, float h)
    {
        auto flags = ImGuiWindowFlags_NoResize | ImGuiWindowFlags_NoMove |
            ImGuiWindowFlags_NoCollapse | ImGuiWindowFlags_NoTitleBar |
            ImGuiWindowFlags_NoSavedSettings | ImGuiWindowFlags_AlwaysVerticalScrollbar;

        ImGui::PushFont(font_14);
        ImGui::SetNextWindowPos({ x, y });
        ImGui::SetNextWindowSize({ w, h });
        ImGui::PushStyleVar(ImGuiStyleVar_WindowPadding, ImVec2(0, 0));
        is_output_collapsed = ImGui::Begin("Output", nullptr, ImGuiWindowFlags_NoResize | ImGuiWindowFlags_NoMove |
            ImGuiWindowFlags_NoSavedSettings | ImGuiWindowFlags_ShowBorders);
        auto log = not_model.get_log();
        ImGui::PushStyleColor(ImGuiCol_Text, light_grey);
        ImGui::InputTextMultiline("##Log", const_cast<char*>(log.c_str()),
            log.size() + 1, { w, h - 20 }, ImGuiInputTextFlags_ReadOnly);
        ImGui::PopStyleColor();
        ImGui::End();
        ImGui::PopStyleVar();
        ImGui::PopFont();
    }

    void viewer_model::popup_if_error(ImFont* font_14, std::string& error_message)
    {
        auto flags = ImGuiWindowFlags_NoResize | ImGuiWindowFlags_NoMove |
            ImGuiWindowFlags_NoCollapse | ImGuiWindowFlags_NoTitleBar |
            ImGuiWindowFlags_NoSavedSettings | ImGuiWindowFlags_AlwaysVerticalScrollbar;

        ImGui::PushFont(font_14);
        ImGui::PushStyleColor(ImGuiCol_PopupBg, sensor_bg);
        ImGui::PushStyleColor(ImGuiCol_TextSelectedBg, white);
        ImGui::PushStyleColor(ImGuiCol_Text, light_grey);
        ImGui::PushStyleVar(ImGuiStyleVar_WindowPadding, ImVec2(3, 3));
        ImGui::PushStyleVar(ImGuiStyleVar_WindowRounding, 1);

        // The list of errors the user asked not to show again:
        static std::set<std::string> errors_not_to_show;
        static bool dont_show_this_error = false;
        auto simplify_error_message = [](const std::string& s) {
            std::regex e("\\b(0x)([^ ,]*)");
            return std::regex_replace(s, e, "address");
        };

        std::string name = u8"\uf071 Oops, something went wrong!";

        if (error_message != "")
        {
            if (errors_not_to_show.count(simplify_error_message(error_message)))
            {
                not_model.add_notification({ error_message,
                    std::chrono::duration<double, std::milli>(std::chrono::system_clock::now().time_since_epoch()).count(),
                    RS2_LOG_SEVERITY_ERROR,
                    RS2_NOTIFICATION_CATEGORY_UNKNOWN_ERROR });
                error_message = "";
            }
            else
            {
                ImGui::OpenPopup(name.c_str());
            }
        }
        if (ImGui::BeginPopupModal(name.c_str(), nullptr, ImGuiWindowFlags_AlwaysAutoResize))
        {
            ImGui::Text("RealSense error calling:");
            ImGui::PushStyleColor(ImGuiCol_TextSelectedBg, regular_blue);
            ImGui::InputTextMultiline("error", const_cast<char*>(error_message.c_str()),
                error_message.size() + 1, { 500,100 }, ImGuiInputTextFlags_AutoSelectAll | ImGuiInputTextFlags_ReadOnly);
            ImGui::PopStyleColor();

            if (ImGui::Button("OK", ImVec2(120, 0)))
            {
                if (dont_show_this_error)
                {
                    errors_not_to_show.insert(simplify_error_message(error_message));
                }
                error_message = "";
                ImGui::CloseCurrentPopup();
                dont_show_this_error = false;
            }

            ImGui::SameLine();
            ImGui::Checkbox("Don't show this error again", &dont_show_this_error);

            ImGui::EndPopup();
        }

        ImGui::PopStyleColor(3);
        ImGui::PopStyleVar(2);
        ImGui::PopFont();
    }
    void viewer_model::show_icon(ImFont* font_18, const char* label_str, const char* text, int x, int y, int id,
        const ImVec4& text_color, const std::string& tooltip)
    {
        auto flags = ImGuiWindowFlags_NoResize |
            ImGuiWindowFlags_NoMove |
            ImGuiWindowFlags_NoCollapse |
            ImGuiWindowFlags_NoTitleBar;

        ImGui::PushFont(font_18);
        ImGui::PushStyleColor(ImGuiCol_WindowBg, transparent);
        ImGui::SetNextWindowPos({ (float)x, (float)y });
        ImGui::SetNextWindowSize({ 320.f, 32.f });
        std::string label = to_string() << label_str << id;
        ImGui::Begin(label.c_str(), nullptr, flags);

        ImGui::PushStyleColor(ImGuiCol_Text, text_color);
        ImGui::Text("%s", text);
        ImGui::PopStyleColor();
        if (ImGui::IsItemHovered() && tooltip != "")
            ImGui::SetTooltip("%s", tooltip.c_str());

        ImGui::End();
        ImGui::PopStyleColor();
        ImGui::PopFont();
    }
    void viewer_model::show_paused_icon(ImFont* font_18, int x, int y, int id)
    {
        show_icon(font_18, "paused_icon", u8"\uf04c", x, y, id, white);
    }
    void viewer_model::show_recording_icon(ImFont* font_18, int x, int y, int id, float alpha_delta)
    {
        show_icon(font_18, "recording_icon", u8"\uf111", x, y, id, from_rgba(255, 46, 54, alpha_delta * 255));
    }

    rs2::frame post_processing_filters::apply_filters(rs2::frame f)
    {

        if (f.get_profile().stream_type() == RS2_STREAM_DEPTH)
        {
            //std::lock_guard<std::mutex> lock(streams_mutex);
            for (auto&& s : viewer.streams)
            {
                if(!s.second.dev) continue;
                auto dev = s.second.dev;
                //lock.unlock();

                if (dev->post_processing_enabled)
                    for (auto&& p : dev->profiles)
                    {
<<<<<<< HEAD
                        auto dec_filter = s.second.dev->decimation_filter;
                        auto spatial_filter = s.second.dev->spatial_filter;
                        auto temp_filter = s.second.dev->temporal_filter;

                        //return dec_filter->proccess(f);
                        return spatial_filter->proccess(dec_filter->proccess(f));
                        //return temp_filter->proccess(spatial_filter->proccess(dec_filter->proccess(f)));
=======
                        if (p.stream_type() == RS2_STREAM_DEPTH )
                        {
                            auto dec_filter = s.second.dev->decimation_filter;
                            auto spatial_filter = s.second.dev->spatial_filter;
                            auto temp_filter = s.second.dev->temporal_filter;


                            if (dec_filter->enabled)
                                f = dec_filter->invoke(f);

                            if (spatial_filter->enabled)
                                f = spatial_filter->invoke(f);

                            if (temp_filter->enabled)
                                f = temp_filter->invoke(f);

                            //return dec_filter->proccess(f);
                            return f;
                            //return temp_filter->proccess(spatial_filter->proccess(dec_filter->proccess(f))); // Evgeni
                            //return temp_filter->proccess(dec_filter->proccess(f));
                        }
>>>>>>> f8d2c420
                    }
            }
        }
       
        return f;
    }

    std::vector<rs2::frame> post_processing_filters::handle_frame(rs2::frame f)
    {
        std::vector<rs2::frame> res;
        auto filtered = apply_filters(f);
        res.push_back(filtered);

        if (filtered.get_profile().unique_id() == viewer.selected_depth_source_uid)
        {
            res.push_back(pc.calculate(filtered));
        }

        if (filtered.get_profile().unique_id() == viewer.selected_tex_source_uid)
        {
            update_texture(filtered);
        }

        return res;
    }

    void post_processing_filters::proccess(rs2::frame f, const rs2::frame_source& source)
    {
        points p;
        std::vector<frame> results;
        frame res;

        if (auto composite = f.as<rs2::frameset>())
        {
            for (auto&& f : composite)
            {
                auto res = handle_frame(f);
                results.insert(results.end(), res.begin(), res.end());
            }

        }
        else
        {
             auto res = handle_frame(f);
             results.insert(results.end(), res.begin(), res.end());
        }

        res = source.allocate_composite_frame(results);
        source.frame_ready(std::move(res));
    }


    void post_processing_filters::render_loop()
    {
        while (keep_calculating)
        {

            try
            {
                frame frames;
                if (frames_queue.poll_for_frame(&frames))
                {
                    processing_block.invoke(frames);
                }
            }
            catch (...) {}


//            // There is no practical reason to re-calculate the 3D model
//            // at higher frequency then 100 FPS
            std::this_thread::sleep_for(std::chrono::milliseconds(10));
        }
    }

    void viewer_model::show_no_stream_overlay(ImFont* font_18, int min_x, int min_y, int max_x, int max_y)
    {
        auto flags = ImGuiWindowFlags_NoResize |
            ImGuiWindowFlags_NoMove |
            ImGuiWindowFlags_NoCollapse |
            ImGuiWindowFlags_NoTitleBar;

        ImGui::PushFont(font_18);
        ImGui::PushStyleColor(ImGuiCol_WindowBg, transparent);
        ImGui::SetNextWindowPos({ (min_x + max_x) / 2.f - 150, (min_y + max_y) / 2.f - 20 });
        ImGui::SetNextWindowSize({ float(max_x - min_x), 50.f });
        ImGui::Begin("nostreaming_popup", nullptr, flags);

        ImGui::PushStyleColor(ImGuiCol_Text, sensor_header_light_blue);
        ImGui::Text(u8"Nothing is streaming! Toggle \uf204 to start");
        ImGui::PopStyleColor();

        ImGui::End();
        ImGui::PopStyleColor();
        ImGui::PopFont();
    }

    void viewer_model::show_no_device_overlay(ImFont* font_18, int x, int y)
    {
        auto flags = ImGuiWindowFlags_NoResize |
            ImGuiWindowFlags_NoMove |
            ImGuiWindowFlags_NoCollapse |
            ImGuiWindowFlags_NoTitleBar;

        ImGui::PushFont(font_18);
        ImGui::PushStyleColor(ImGuiCol_WindowBg, transparent);
        ImGui::SetNextWindowPos({ float(x), float(y) });
        ImGui::SetNextWindowSize({ 250.f, 50.f });
        ImGui::Begin("nostreaming_popup", nullptr, flags);

        ImGui::PushStyleColor(ImGuiCol_Text, from_rgba(0x70, 0x8f, 0xa8, 0xff));
        ImGui::Text("Connect a RealSense Camera\nor Add Source");
        ImGui::PopStyleColor();

        ImGui::End();
        ImGui::PopStyleColor();
        ImGui::PopFont();
    }

    // Generate streams layout, creates a grid-like layout with factor amount of columns
    std::map<int, rect> generate_layout(const rect& r,
        int top_bar_height, int factor,
        const std::set<stream_model*>& active_streams,
        std::map<stream_model*, int>& stream_index
    )
    {
        std::map<int, rect> results;
        if (factor == 0) return results;

        // Calc the number of rows
        auto complement = ceil((float)active_streams.size() / factor);

        auto cell_width = static_cast<float>(r.w / factor);
        auto cell_height = static_cast<float>(r.h / complement);

        auto it = active_streams.begin();
        for (auto x = 0; x < factor; x++)
        {
            for (auto y = 0; y < complement; y++)
            {
                // There might be spare boxes at the end (3 streams in 2x2 array for example)
                if (it == active_streams.end()) break;

                rect rxy = { r.x + x * cell_width, r.y + y * cell_height + top_bar_height,
                    cell_width, cell_height - top_bar_height };
                // Generate box to display the stream in
                results[stream_index[*it]] = rxy.adjust_ratio((*it)->size);
                ++it;
            }
        }

        return results;
    }

    // Return the total display area of the layout
    // The bigger it is, the more details we can see
    float evaluate_layout(const std::map<int, rect>& l)
    {
        float res = 0.f;
        for (auto&& kvp : l) res += kvp.second.area();
        return res;
    }

    std::map<int, rect> viewer_model::calc_layout(const rect& r)
    {
        const int top_bar_height = 32;

        std::set<stream_model*> active_streams;
        std::map<stream_model*, int> stream_index;
        for (auto&& stream : streams)
        {
            if (stream.second.is_stream_visible())
            {
                active_streams.insert(&stream.second);
                stream_index[&stream.second] = stream.first;
            }
        }

        if (fullscreen)
        {
            if (active_streams.count(selected_stream) == 0) fullscreen = false;
        }

        std::map<int, rect> results;

        if (fullscreen)
        {
            results[stream_index[selected_stream]] = { r.x, r.y + top_bar_height,
                                                       r.w, r.h - top_bar_height };
        }
        else
        {
            // Go over all available fx(something) layouts
            for (int f = 1; f <= active_streams.size(); f++)
            {
                auto l = generate_layout(r, top_bar_height, f,
                    active_streams, stream_index);

                // Keep the "best" layout in result
                if (evaluate_layout(l) > evaluate_layout(results))
                    results = l;
            }
        }

        return get_interpolated_layout(results);
    }

    void viewer_model::reset_camera(float3 p)
    {
        target = { 0.0f, 0.0f, 0.0f };
        pos = p;

        // initialize "up" to be tangent to the sphere!
        // up = cross(cross(look, world_up), look)
        {
            float3 look = { target.x - pos.x, target.y - pos.y, target.z - pos.z };
            look = look.normalize();

            float world_up[3] = { 0.0f, 1.0f, 0.0f };

            float across[3] = {
                look.y * world_up[2] - look.z * world_up[1],
                look.z * world_up[0] - look.x * world_up[2],
                look.x * world_up[1] - look.y * world_up[0],
            };

            up.x = across[1] * look.z - across[2] * look.y;
            up.y = across[2] * look.x - across[0] * look.z;
            up.z = across[0] * look.y - across[1] * look.x;

            float up_len = up.length();
            up.x /= -up_len;
            up.y /= -up_len;
            up.z /= -up_len;
        }
    }

    void viewer_model::render_2d_view(const rect& view_rect,
        ux_window& win, int output_height,
        ImFont *font1, ImFont *font2, size_t dev_model_num,
        const mouse_info &mouse, std::string& error_message)
    {
        static periodic_timer every_sec(std::chrono::seconds(1));
        static bool icon_visible = false;
        if (every_sec) icon_visible = !icon_visible;
        float alpha = icon_visible ? 1.f : 0.2f;

        glViewport(0, 0,
            win.framebuf_width(), win.framebuf_height());
        glLoadIdentity();
        glOrtho(0, win.width(), win.height(), 0, -1, +1);

        auto layout = calc_layout(view_rect);

        if ((layout.size() == 0) && (dev_model_num > 0))
        {
            show_no_stream_overlay(font2, view_rect.x, view_rect.y, win.width(), win.height() - output_height);
        }

        for (auto &&kvp : layout)
        {
            auto&& view_rect = kvp.second;
            auto stream = kvp.first;
            auto&& stream_mv = streams[stream];
            auto&& stream_size = stream_mv.size;
            auto stream_rect = view_rect.adjust_ratio(stream_size).grow(-3);

            stream_mv.show_frame(stream_rect, mouse, error_message);

            auto p = stream_mv.dev->dev.as<playback>();
            float pos = stream_rect.x + 5;

            if (stream_mv.dev->dev.is<recorder>())
            {
                show_recording_icon(font2, pos, stream_rect.y + 5, stream_mv.profile.unique_id(), alpha);
                pos += 23;
            }

            if (!stream_mv.is_stream_alive())
            {
                show_icon(font2, "warning_icon", u8"\uf071  No Frames Received!",
                    stream_rect.center().x - 100,
                    stream_rect.center().y - 25,
                    stream_mv.profile.unique_id(),
                    blend(dark_red, alpha),
                    "Did not receive frames from the platform within a reasonable time window,\nplease try reducing the FPS or the resolution");
            }

            if (stream_mv.dev->is_paused() || (p && p.current_status() == RS2_PLAYBACK_STATUS_PAUSED))
                show_paused_icon(font2, pos, stream_rect.y + 5, stream_mv.profile.unique_id());

            stream_mv.show_stream_header(font1, stream_rect, *this);
            stream_mv.show_stream_footer(stream_rect, mouse);

            glColor3f(header_window_bg.x, header_window_bg.y, header_window_bg.z);
            stream_rect.y -= 32;
            stream_rect.h += 32;
            stream_rect.w += 1;
            draw_rect(stream_rect);
        }

        // Metadata overlay windows shall be drawn after textures to preserve z-buffer functionality
        for (auto &&kvp : layout)
        {
            if (streams[kvp.first].metadata_displayed)
                streams[kvp.first].show_metadata(mouse);
        }
    }

    void viewer_model::render_3d_view(const rect& viewer_rect, float scale_factor, texture_buffer* texture, rs2::points points)
    {
        if(points)
        {
            last_points = points;
        }
        if(texture)
        {
            last_texture = texture;
        }
        glViewport(viewer_rect.x * scale_factor, 0,
            viewer_rect.w * scale_factor, viewer_rect.h * scale_factor);

        glClearColor(0, 0, 0, 1);
        glClear(GL_COLOR_BUFFER_BIT | GL_DEPTH_BUFFER_BIT);

        glMatrixMode(GL_PROJECTION);
        glPushMatrix();
        glLoadIdentity();
        gluPerspective(60, (float)viewer_rect.w / viewer_rect.h, 0.001f, 100.0f);

        glMatrixMode(GL_MODELVIEW);
        glPushMatrix();
        glLoadMatrixf(view);

        glDisable(GL_TEXTURE_2D);

        glEnable(GL_DEPTH_TEST);

        glLineWidth(1);
        glBegin(GL_LINES);
        glColor4f(0.4f, 0.4f, 0.4f, 1.f);

        glTranslatef(0, 0, -1);

        for (int i = 0; i <= 6; i++)
        {
            glVertex3i(i - 3, 1, 0);
            glVertex3i(i - 3, 1, 6);
            glVertex3i(-3, 1, i);
            glVertex3i(3, 1, i);
        }
        glEnd();

        texture_buffer::draw_axis(0.1, 1);

        if (draw_plane)
        {
            glLineWidth(2);
            glBegin(GL_LINES);

            if (is_valid(roi_rect))
            {
                glColor4f(yellow.x, yellow.y, yellow.z, 1.f);

                auto rects = subdivide(roi_rect);
                for (auto&& r : rects)
                {
                    for (int i = 0; i < 4; i++)
                    {
                        auto j = (i + 1) % 4;
                        glVertex3f(r[i].x, r[i].y, r[i].z);
                        glVertex3f(r[j].x, r[j].y, r[j].z);
                    }
                }
            }

            glEnd();
        }

        glColor4f(1.f, 1.f, 1.f, 1.f);


        if (draw_frustrum && last_points)
        {
            glLineWidth(1.f);
            glBegin(GL_LINES);

            auto intrin = last_points.get_profile().as<video_stream_profile>().get_intrinsics();

            glColor4f(sensor_bg.x, sensor_bg.y, sensor_bg.z, 0.5f);

            for (float d = 1; d < 6; d += 2)
            {
                auto get_point = [&](float x, float y) -> float3
                {
                    float point[3];
                    float pixel[2]{ x, y };
                    rs2_deproject_pixel_to_point(point, &intrin, pixel, d);
                    glVertex3f(0.f, 0.f, 0.f);
                    glVertex3fv(point);
                    return{ point[0], point[1], point[2] };
                };

                auto top_left = get_point(0, 0);
                auto top_right = get_point(intrin.width, 0);
                auto bottom_right = get_point(intrin.width, intrin.height);
                auto bottom_left = get_point(0, intrin.height);

                glVertex3fv(&top_left.x); glVertex3fv(&top_right.x);
                glVertex3fv(&top_right.x); glVertex3fv(&bottom_right.x);
                glVertex3fv(&bottom_right.x); glVertex3fv(&bottom_left.x);
                glVertex3fv(&bottom_left.x); glVertex3fv(&top_left.x);
            }

            glEnd();

            glColor4f(1.f, 1.f, 1.f, 1.f);
        }

        if (last_points)
        {
            glPointSize((float)viewer_rect.w / last_points.get_profile().as<video_stream_profile>().width());

            if (selected_tex_source_uid >= 0)
            {
                auto tex = last_texture->get_gl_handle();
                glBindTexture(GL_TEXTURE_2D, tex);
                glEnable(GL_TEXTURE_2D);

                glTexParameteri(GL_TEXTURE_2D, GL_TEXTURE_WRAP_S, texture_border_mode);
                glTexParameteri(GL_TEXTURE_2D, GL_TEXTURE_WRAP_T, texture_border_mode);
            }

            //glTexParameterfv(GL_TEXTURE_2D, GL_TEXTURE_BORDER_COLOR, tex_border_color);


            glBegin(GL_POINTS);

            auto vertices = last_points.get_vertices();
            auto tex_coords = last_points.get_texture_coordinates();

            for (int i = 0; i < last_points.size(); i++)
            {
                if (vertices[i].z)
                {
                    glVertex3fv(vertices[i]);
                    glTexCoord2fv(tex_coords[i]);
                }

            }
            glEnd();


        }

        glDisable(GL_DEPTH_TEST);

        glPopMatrix();
        glMatrixMode(GL_PROJECTION);
        glPopMatrix();
        glPopAttrib();


        if (ImGui::IsKeyPressed('R') || ImGui::IsKeyPressed('r'))
        {
            reset_camera();
        }
    }

    void viewer_model::show_top_bar(ux_window& window, const rect& viewer_rect)
    {
        auto flags = ImGuiWindowFlags_NoResize | ImGuiWindowFlags_NoMove |
            ImGuiWindowFlags_NoCollapse | ImGuiWindowFlags_NoTitleBar |
            ImGuiWindowFlags_NoSavedSettings;

        ImGui::SetNextWindowPos({ panel_width, 0 });
        ImGui::SetNextWindowSize({ window.width() - panel_width, panel_y });

        ImGui::PushStyleVar(ImGuiStyleVar_WindowPadding, ImVec2(0, 0));
        ImGui::PushStyleColor(ImGuiCol_WindowBg, button_color);
        ImGui::Begin("Toolbar Panel", nullptr, flags);

        ImGui::PushFont(window.get_large_font());
        ImGui::PushStyleColor(ImGuiCol_Border, black);

        ImGui::SetCursorPosX(window.width() - panel_width - panel_y * 2);
        ImGui::PushStyleColor(ImGuiCol_Text, is_3d_view ? light_grey : light_blue);
        ImGui::PushStyleColor(ImGuiCol_TextSelectedBg, is_3d_view ? light_grey : light_blue);
        if (ImGui::Button("2D", { panel_y, panel_y })) is_3d_view = false;
        ImGui::PopStyleColor(2);
        ImGui::SameLine();

        ImGui::SetCursorPosX(window.width() - panel_width - panel_y * 1);
        auto pos1 = ImGui::GetCursorScreenPos();

        ImGui::PushStyleColor(ImGuiCol_Text, !is_3d_view ? light_grey : light_blue);
        ImGui::PushStyleColor(ImGuiCol_TextSelectedBg, !is_3d_view ? light_grey : light_blue);
        if (ImGui::Button("3D", { panel_y,panel_y }))
        {
            is_3d_view = true;
            update_3d_camera(viewer_rect, window.get_mouse(), true);
        }
        ImGui::PopStyleColor(3);

        ImGui::GetWindowDrawList()->AddLine({ pos1.x, pos1.y + 10 }, { pos1.x,pos1.y + panel_y - 10 }, ImColor(light_grey));


        ImGui::SameLine();
        ImGui::SetCursorPosX(window.width() - panel_width - panel_y);

        ImGui::PushStyleColor(ImGuiCol_TextSelectedBg, white);
        ImGui::PushStyleColor(ImGuiCol_PopupBg, almost_white_bg);
        ImGui::PushStyleColor(ImGuiCol_HeaderHovered, light_blue);
        ImGui::PushStyleColor(ImGuiCol_TextSelectedBg, white);

        ImGui::PushStyleVar(ImGuiStyleVar_WindowPadding, ImVec2(5, 5));

        //if (ImGui::Button(u8"\uf013\uf0d7", { panel_y,panel_y }))
        //    ImGui::OpenPopup("global_menu");

        //ImGui::PushFont(font_14);
        //if (ImGui::BeginPopup("global_menu"))
        //{
        //    ImGui::PushStyleColor(ImGuiCol_Text, dark_grey);
        //    if (ImGui::Selectable("About RealSense Viewer"))
        //    {
        //    }

        //    ImGui::PopStyleColor();
        //    ImGui::EndPopup();
        //}
        //ImGui::PopFont();
        ImGui::PopStyleVar();
        ImGui::PopStyleColor(4);
        ImGui::PopFont();

        ImGui::End();
        ImGui::PopStyleColor();
        ImGui::PopStyleVar();
    }

    void viewer_model::update_3d_camera(const rect& viewer_rect,
        mouse_info& mouse, bool force)
    {
        auto now = std::chrono::high_resolution_clock::now();
        static auto view_clock = std::chrono::high_resolution_clock::now();
        auto sec_since_update = std::chrono::duration<double, std::milli>(now - view_clock).count() / 1000;
        view_clock = now;

        if (viewer_rect.contains(mouse.cursor) || force)
        {
            arcball_camera_update(
                (float*)&pos, (float*)&target, (float*)&up, view,
                sec_since_update,
                0.2f, // zoom per tick
                -0.1f, // pan speed
                3.0f, // rotation multiplier
                viewer_rect.w, viewer_rect.h, // screen (window) size
                mouse.prev_cursor.x, mouse.cursor.x,
                mouse.prev_cursor.y, mouse.cursor.y,
                ImGui::GetIO().MouseDown[2],
                ImGui::GetIO().MouseDown[0],
                mouse.mouse_wheel,
                0);
        }

        mouse.prev_cursor = mouse.cursor;
    }

    texture_buffer* viewer_model::upload_frame(frame&& f)
    {
        if (f.get_profile().stream_type() == RS2_STREAM_DEPTH)
            ppf.depth_stream_active = true;

        auto index = f.get_profile().unique_id();
        return streams[index].upload_frame(std::move(f));
    }

    void device_model::start_recording(const std::string& path, std::string& error_message)
    {
        if (_recorder != nullptr)
        {
            return; //already recording
        }

        try
        {
            _recorder = std::make_shared<recorder>(path, dev);
            std::vector<std::shared_ptr<subdevice_model>> record_sensors;
            for (auto&& sub : _recorder->query_sensors())
            {
                auto model = std::make_shared<subdevice_model>(*_recorder, std::make_shared<sensor>(sub), error_message);
                record_sensors.push_back(model);
            }
            live_subdevices = subdevices;
            subdevices.clear();
            subdevices.swap(record_sensors);
            for (int i = 0; i < live_subdevices.size(); i++)
            {
                subdevices[i]->ui.selected_res_id = live_subdevices[i]->ui.selected_res_id;
                subdevices[i]->ui.selected_shared_fps_id = live_subdevices[i]->ui.selected_shared_fps_id;
                subdevices[i]->ui.selected_format_id = live_subdevices[i]->ui.selected_format_id;
                subdevices[i]->show_single_fps_list = live_subdevices[i]->show_single_fps_list;
                subdevices[i]->fpses_per_stream = live_subdevices[i]->fpses_per_stream;
                subdevices[i]->ui.selected_fps_id = live_subdevices[i]->ui.selected_fps_id;
                subdevices[i]->stream_enabled = live_subdevices[i]->stream_enabled;
                subdevices[i]->fps_values_per_stream = live_subdevices[i]->fps_values_per_stream;
                subdevices[i]->format_values = live_subdevices[i]->format_values;
            }

            is_recording = true;
        }
        catch (const rs2::error& e)
        {
            error_message = error_to_string(e);
        }
        catch (const std::exception& e)
        {
            error_message = e.what();
        }
    }

    void device_model::stop_recording()
    {
        subdevices.clear();
        subdevices = live_subdevices;
        live_subdevices.clear();
        //this->streams.clear();
        _recorder.reset();
        is_recording = false;
    }

    void device_model::pause_record()
    {
        _recorder->pause();
    }

    void device_model::resume_record()
    {
        _recorder->resume();
    }

    int device_model::draw_playback_controls(ImFont* font, viewer_model& viewer)
    {
        auto p = dev.as<playback>();
        rs2_playback_status current_playback_status = p.current_status();

        ImGui::PushFont(font);
        ImGui::PushStyleVar(ImGuiStyleVar_ItemSpacing, { 10,0 });
        const float button_dim = 30.f;
        const bool supports_playback_step = false;


        //////////////////// Step Backwards Button ////////////////////
        std::string label = to_string() << u8"\uf048" << "##Step Backwards " << id;

        if (ImGui::ButtonEx(label.c_str(), { button_dim, button_dim }, supports_playback_step ? 0 : ImGuiButtonFlags_Disabled))
        {
            //p.skip_frames(1);
        }


        if (ImGui::IsItemHovered())
        {
            std::string tooltip = to_string() << "Step Backwards" << (supports_playback_step ? "" : "(Not available)");
            ImGui::SetTooltip("%s", tooltip.c_str());
        }
        ImGui::SameLine();
        //////////////////// Step Backwards Button ////////////////////


        //////////////////// Stop Button ////////////////////
        label = to_string() << u8"\uf04d" << "##Stop Playback " << id;

        if (ImGui::ButtonEx(label.c_str(), { button_dim, button_dim }))
        {
            bool prev = _playback_repeat;
            _playback_repeat = false;
            p.stop();
            _playback_repeat = prev;
        }
        if (ImGui::IsItemHovered())
        {
            std::string tooltip = to_string() << "Stop Playback";
            ImGui::SetTooltip("%s", tooltip.c_str());
        }
        ImGui::SameLine();
        //////////////////// Stop Button ////////////////////



        //////////////////// Pause/Play Button ////////////////////
        if (current_playback_status == RS2_PLAYBACK_STATUS_PAUSED || current_playback_status == RS2_PLAYBACK_STATUS_STOPPED)
        {
            label = to_string() << u8"\uf04b" << "##Play " << id;
            if (ImGui::ButtonEx(label.c_str(), { button_dim, button_dim }))
            {
                if (current_playback_status == RS2_PLAYBACK_STATUS_STOPPED)
                {
                    play_defaults(viewer);
                }
                else
                {
                    p.resume();
                    for (auto&& s : subdevices)
                    {
                        if (s->streaming)
                            s->resume();
                    }
                }

            }
            if (ImGui::IsItemHovered())
            {
                ImGui::SetTooltip(current_playback_status == RS2_PLAYBACK_STATUS_PAUSED ? "Resume Playback" : "Start Playback");
            }
        }
        else
        {
            label = to_string() << u8"\uf04c" << "##Pause Playback " << id;
            if (ImGui::ButtonEx(label.c_str(), { button_dim, button_dim }))
            {
                p.pause();
                for (auto&& s : subdevices)
                {
                    if (s->streaming)
                        s->pause();
                }
            }
            if (ImGui::IsItemHovered())
            {
                ImGui::SetTooltip("Pause Playback");
            }
        }

        ImGui::SameLine();
        //////////////////// Pause/Play Button ////////////////////




        //////////////////// Step Forward Button ////////////////////
        label = to_string() << u8"\uf051" << "##Step Forward " << id;
        if (ImGui::ButtonEx(label.c_str(), { button_dim, button_dim }, supports_playback_step ? 0 : ImGuiButtonFlags_Disabled))
        {
            //p.skip_frames(-1);
        }
        if (ImGui::IsItemHovered())
        {
            std::string tooltip = to_string() << "Step Forward" << (supports_playback_step ? "" : "(Not available)");
            ImGui::SetTooltip("%s", tooltip.c_str());
        }
        ImGui::SameLine();
        //////////////////// Step Forward Button ////////////////////




        /////////////////// Repeat Button /////////////////////
        if (_playback_repeat)
        {
            ImGui::PushStyleColor(ImGuiCol_Text, light_blue);
            ImGui::PushStyleColor(ImGuiCol_TextSelectedBg, light_blue);
        }
        else
        {
            ImGui::PushStyleColor(ImGuiCol_Text, white);
            ImGui::PushStyleColor(ImGuiCol_TextSelectedBg, white);
        }
        label = to_string() << u8"\uf0e2" << "##Repeat " << id;
        if (ImGui::ButtonEx(label.c_str(), { button_dim, button_dim }))
        {
            _playback_repeat = !_playback_repeat;
        }
        if (ImGui::IsItemHovered())
        {
            std::string tooltip = to_string() << (_playback_repeat ? "Disable " : "Enable ") << "Repeat ";
            ImGui::SetTooltip("%s", tooltip.c_str());
        }
        ImGui::PopStyleColor(2);

        ImGui::SameLine();
        /////////////////// Repeat Button /////////////////////


        ImGui::PopStyleVar();

        //////////////////// Speed combo box ////////////////////
        auto pos = ImGui::GetCursorPos();
        ImGui::SetCursorPos({ 200.0f, pos.y + 3 });
        ImGui::PushItemWidth(100);

        ImGui::PushStyleColor(ImGuiCol_FrameBg, sensor_bg);
        ImGui::PushStyleColor(ImGuiCol_ButtonHovered, sensor_bg);

        label = to_string() << "## " << id;
        if (ImGui::Combo(label.c_str(), &playback_speed_index, "Speed: x0.25\0Speed: x0.5\0Speed: x1\0Speed: x1.5\0Speed: x2\0\0"))
        {
            float speed = 1;
            switch (playback_speed_index)
            {
            case 0: speed = 0.25f; break;
            case 1: speed = 0.5f; break;
            case 2: speed = 1.0f; break;
            case 3: speed = 1.5f; break;
            case 4: speed = 2.0f; break;
            default:
                throw std::runtime_error(to_string() << "Speed #" << playback_speed_index << " is unhandled");
            }
            p.set_playback_speed(speed);
        }

        ImGui::PopStyleColor(2);

        //////////////////// Speed combo box ////////////////////
        ImGui::PopFont();

        return 35;
    }

    std::string device_model::pretty_time(std::chrono::nanoseconds duration)
    {
        using namespace std::chrono;
        auto hhh = duration_cast<hours>(duration);
        duration -= hhh;
        auto mm = duration_cast<minutes>(duration);
        duration -= mm;
        auto ss = duration_cast<seconds>(duration);
        duration -= ss;
        auto ms = duration_cast<milliseconds>(duration);

        std::ostringstream stream;
        stream << std::setfill('0') << std::setw(hhh.count() >= 10 ? 2 : 1) << hhh.count() << ':' <<
            std::setfill('0') << std::setw(2) << mm.count() << ':' <<
            std::setfill('0') << std::setw(2) << ss.count();// << '.' <<
            //std::setfill('0') << std::setw(3) << ms.count();
        return stream.str();
    }

    int device_model::draw_seek_bar()
    {
        auto pos = ImGui::GetCursorPos();

        auto p = dev.as<playback>();
        rs2_playback_status current_playback_status = p.current_status();
        int64_t playback_total_duration = p.get_duration().count();
        auto progress = p.get_position();
        double part = (1.0 * progress) / playback_total_duration;
        seek_pos = static_cast<int>(std::max(0.0, std::min(part, 1.0)) * 100);

        if (seek_pos != 0 && p.current_status() == RS2_PLAYBACK_STATUS_STOPPED)
        {
            seek_pos = 0;
        }
        float seek_bar_width = 290.0f;
        ImGui::PushItemWidth(seek_bar_width);
        std::string label1 = "## " + id;
        if (ImGui::SeekSlider(label1.c_str(), &seek_pos, ""))
        {
            //Seek was dragged
            auto duration_db = std::chrono::duration_cast<std::chrono::duration<double, std::nano>>(p.get_duration());
            auto single_percent = duration_db.count() / 100;
            auto seek_time = std::chrono::duration<double, std::nano>(seek_pos * single_percent);
            p.seek(std::chrono::duration_cast<std::chrono::nanoseconds>(seek_time));
        }

        ImGui::SetCursorPos({ pos.x, pos.y + 17 });

        std::string time_elapsed = pretty_time(std::chrono::nanoseconds(progress));
        std::string duration_str = pretty_time(std::chrono::nanoseconds(playback_total_duration));
        ImGui::Text("%s", time_elapsed.c_str());
        ImGui::SameLine();
        float pos_y = ImGui::GetCursorPosY();

        ImGui::SetCursorPos({ pos.x + seek_bar_width - 41 , pos_y });
        ImGui::Text("%s", duration_str.c_str());

        return 50;
    }

    int device_model::draw_playback_panel(ImFont* font, viewer_model& view)
    {
        ImGui::PushStyleColor(ImGuiCol_Button, sensor_bg);
        ImGui::PushStyleColor(ImGuiCol_Text, light_grey);
        ImGui::PushStyleColor(ImGuiCol_PopupBg, almost_white_bg);
        ImGui::PushStyleColor(ImGuiCol_HeaderHovered, from_rgba(0, 0xae, 0xff, 255));
        ImGui::PushStyleColor(ImGuiCol_TextSelectedBg, white);


        auto pos = ImGui::GetCursorPos();
        auto controls_height = draw_playback_controls(font, view);
        ImGui::SetCursorPos({ pos.x + 8, pos.y + controls_height });
        auto seek_bar_height = draw_seek_bar();

        ImGui::PopStyleColor(5);
        return controls_height + seek_bar_height;

    }

    std::vector<std::string> get_device_info(const device& dev, bool include_location)
    {
        std::vector<std::string> res;
        for (auto i = 0; i < RS2_CAMERA_INFO_COUNT; i++)
        {
            auto info = static_cast<rs2_camera_info>(i);

            // When camera is being reset, either because of "hardware reset"
            // or because of switch into advanced mode,
            // we don't want to capture the info that is about to change
            if ((info == RS2_CAMERA_INFO_PHYSICAL_PORT ||
                info == RS2_CAMERA_INFO_ADVANCED_MODE)
                && !include_location) continue;

            if (dev.supports(info))
            {
                auto value = dev.get_info(info);
                res.push_back(value);
            }
        }
        return res;
    }

    std::vector<std::pair<std::string, std::string>> get_devices_names(const device_list& list)
    {
        std::vector<std::pair<std::string, std::string>> device_names;

        for (uint32_t i = 0; i < list.size(); i++)
        {
            try
            {
                auto dev = list[i];
                device_names.push_back(get_device_name(dev));        // push name and sn to list
            }
            catch (...)
            {
                device_names.push_back(std::pair<std::string, std::string>(to_string() << "Unknown Device #" << i, ""));
            }
        }
        return device_names;
    }

    bool yes_no_dialog(const std::string& title, const std::string& do_what, bool& approved)
    {
        auto clicked = false;
        ImGui::OpenPopup(title.c_str());
        if (ImGui::BeginPopupModal(title.c_str(), NULL, ImGuiWindowFlags_AlwaysAutoResize))
        {
            std::string msg = to_string() << "\t\tAre you sure you want to " << do_what << "?\t\t\n";
            ImGui::Text("\n%s\n", msg.c_str());
            ImGui::Separator();
            auto width = ImGui::GetWindowWidth();
            ImGui::Dummy(ImVec2(width / 4.f, 0));
            ImGui::SameLine();
            if (ImGui::Button("Yes", ImVec2(60, 30)))
            {
                ImGui::CloseCurrentPopup();
                approved = true;
                clicked = true;
            }
            ImGui::SameLine();
            if (ImGui::Button("No", ImVec2(60, 30)))
            {
                ImGui::CloseCurrentPopup();
                approved = false;
                clicked = true;
            }
            ImGui::NewLine();
            ImGui::EndPopup();
        }
        return clicked;
    }

    void device_model::draw_advanced_mode_tab()
    {
        using namespace rs400;
        ImGui::PushStyleColor(ImGuiCol_TextSelectedBg, { 0.9f, 0.9f, 0.9f, 1 });

        auto is_advanced_mode = dev.is<advanced_mode>();
        if (ImGui::TreeNode("Advanced Mode"))
        {
            try
            {
                if (!is_advanced_mode)
                {
                    // TODO: Why are we showing the tab then??
                    ImGui::TextColored(redish, "Selected device does not offer\nany advanced settings");
                }
                else
                {
                    auto advanced = dev.as<advanced_mode>();
                    if (advanced.is_enabled())
                    {
                        static bool show_dialog = false;
                        static bool disable_approved = true;
                        if (allow_remove)
                        {
                            if (ImGui::Button("Disable Advanced Mode", ImVec2{ 226, 0 }))
                            {
                                show_dialog = true;
                                disable_approved = false;
                            }

                            if (ImGui::IsItemHovered())
                            {
                                ImGui::SetTooltip("Disabling advanced mode will reset depth generation to factory settings\nThis will not affect calibration");
                            }

                            if (show_dialog &&
                                yes_no_dialog("Advanced Mode", "Disable Advanced Mode", disable_approved))
                            {
                                if (disable_approved)
                                {
                                    advanced.toggle_advanced_mode(false);
                                    restarting_device_info = get_device_info(dev, false);
                                }
                                show_dialog = false;
                            }

                            if (ImGui::IsItemHovered())
                            {
                                ImGui::SetTooltip("Disabling advanced mode will reset depth generation to factory settings\nThis will not affect calibration");
                            }
                        }

                        draw_advanced_mode_controls(advanced, amc, get_curr_advanced_controls);
                    }
                    else
                    {
                        if (allow_remove)
                        {
                            static bool show_dialog = false;
                            static bool enable_approved = true;
                            if (ImGui::Button("Enable Advanced Mode", ImVec2{ 226, 0 }))
                            {
                                show_dialog = true;
                                enable_approved = false;
                            }

                            if (ImGui::IsItemHovered())
                            {
                                ImGui::SetTooltip("Advanced mode is a persistent camera state unlocking calibration formats and depth generation controls\nYou can always reset the camera to factory defaults by disabling advanced mode");
                            }

                            if (show_dialog &&
                                yes_no_dialog("Advanced Mode", "Enable Advanced Mode", enable_approved))
                            {
                                if (enable_approved)
                                {
                                    advanced.toggle_advanced_mode(true);
                                    restarting_device_info = get_device_info(dev, false);
                                }
                                show_dialog = false;
                            }
                        }

                        ImGui::TextColored(redish, "Device is not in advanced mode!\nTo access advanced functionality\nclick \"Enable Advanced Mode\"");
                    }
                }
            }
            catch (...)
            {
                ImGui::TextColored(redish, "Couldn't fetch Advanced Mode settings");
            }

            ImGui::TreePop();
        }

        ImGui::PopStyleColor();
    }

    void device_model::draw_controls(float panel_width, float panel_height,
        ux_window& window,
        std::string& error_message,
        device_model*& device_to_remove,
        viewer_model& viewer, float windows_width,
        bool update_read_only_options,
        std::vector<std::function<void()>>& draw_later)
    {
        auto header_h = panel_height;
        if (dev.is<playback>()) header_h += 15;

        ImGui::PushFont(window.get_font());
        auto pos = ImGui::GetCursorScreenPos();
        ImGui::GetWindowDrawList()->AddRectFilled(pos, { pos.x + panel_width, pos.y + header_h }, ImColor(sensor_header_light_blue));
        ImGui::GetWindowDrawList()->AddLine({ pos.x,pos.y }, { pos.x + panel_width,pos.y }, ImColor(black));

        pos = ImGui::GetCursorPos();
        ImGui::PushStyleColor(ImGuiCol_Button, sensor_header_light_blue);
        ImGui::SetCursorPos({ 8, pos.y + 17 });

        std::string label{ "" };
        if (is_recording)
        {
            ImGui::PushStyleColor(ImGuiCol_Text, redish);
            label = to_string() << u8"\uf111";
            ImGui::Text("%s", label.c_str());
            ImGui::PopStyleColor();
            if (ImGui::IsItemHovered())
            {
                ImGui::SetTooltip("Recording");
            }
        }
        else if (dev.is<playback>())
        {
            label = to_string() << u8" \uf008";
            ImGui::Text("%s", label.c_str());
        }
        else
        {
            label = to_string() << u8" \uf03d";
            ImGui::Text("%s", label.c_str());
        }
        ImGui::SameLine();

        label = to_string() << dev.get_info(RS2_CAMERA_INFO_NAME);
        ImGui::Text("%s", label.c_str());

        ImGui::Columns(1);
        ImGui::SetCursorPos({ panel_width - 50, pos.y + 8 + (header_h - panel_height) / 2 });

        ImGui::PushStyleColor(ImGuiCol_TextSelectedBg, white);
        ImGui::PushStyleColor(ImGuiCol_PopupBg, almost_white_bg);
        ImGui::PushStyleColor(ImGuiCol_HeaderHovered, light_blue);
        ImGui::PushStyleColor(ImGuiCol_TextSelectedBg, white);

        ImGui::PushStyleVar(ImGuiStyleVar_WindowPadding, ImVec2(5, 5));

        ImGui::PushFont(window.get_large_font());
        label = to_string() << "device_menu" << id;
        std::string settings_button_name = to_string() << u8"\uf0c9##" << id;

        if (ImGui::Button(settings_button_name.c_str(), { 33,35 }))
            ImGui::OpenPopup(label.c_str());
        ImGui::PopFont();

        ImGui::PushFont(window.get_font());

        if (ImGui::BeginPopup(label.c_str()))
        {
            ImGui::PushStyleColor(ImGuiCol_Text, dark_grey);
            if (!show_device_info && ImGui::Selectable("Show Device Details..."))
            {
                show_device_info = true;
            }
            if (show_device_info && ImGui::Selectable("Hide Device Details..."))
            {
                show_device_info = false;
            }
            if (!is_recording && !dev.is<playback>())
            {
                bool is_device_streaming = std::any_of(subdevices.begin(), subdevices.end(), [](const std::shared_ptr<subdevice_model>& s) { return s->streaming; });
                if (ImGui::Selectable("Record to File...", false, is_device_streaming ? ImGuiSelectableFlags_Disabled : 0))
                {
                    auto ret = file_dialog_open(save_file, "ROS-bag\0*.bag\0", NULL, NULL);

                    if (ret)
                    {
                        std::string filename = ret;
                        if (!ends_with(to_lower(filename), ".bag")) filename += ".bag";

                        start_recording(filename, error_message);
                    }
                }
                if (is_device_streaming)
                {
                    if (ImGui::IsItemHovered())
                        ImGui::SetTooltip("Stop streaming to enable recording");
                }
            }

            if (auto adv = dev.as<advanced_mode>())
            {
                try
                {
                    ImGui::Separator();

                    if (ImGui::Selectable("Load Settings", false, ImGuiSelectableFlags_SpanAllColumns))
                    {
                        auto ret = file_dialog_open(open_file, "JavaScript Object Notation (JSON)\0*.json\0", NULL, NULL);
                        if (ret)
                        {
                            std::ifstream t(ret);
                            std::string str((std::istreambuf_iterator<char>(t)),
                                std::istreambuf_iterator<char>());

                            adv.load_json(str);
                            get_curr_advanced_controls = true;
                        }
                    }

                    if (ImGui::Selectable("Save Settings", false, ImGuiSelectableFlags_SpanAllColumns))
                    {
                        auto ret = file_dialog_open(save_file, "JavaScript Object Notation (JSON)\0*.json\0", NULL, NULL);

                        if (ret)
                        {
                            std::string filename = ret;
                            if (!ends_with(to_lower(filename), ".json")) filename += ".json";

                            std::ofstream out(filename);
                            out << adv.serialize_json();
                            out.close();
                        }
                    }
                }
                catch (const error& e)
                {
                    error_message = error_to_string(e);
                }
                catch (const std::exception& e)
                {
                    error_message = e.what();
                }
            }

            if (allow_remove)
            {
                ImGui::Separator();

                if (ImGui::Selectable("Hardware Reset"))
                {
                    try
                    {
                        restarting_device_info = get_device_info(dev, false);
                        dev.hardware_reset();
                    }
                    catch (const error& e)
                    {
                        error_message = error_to_string(e);
                    }
                    catch (const std::exception& e)
                    {
                        error_message = e.what();
                    }
                }

                ImGui::Separator();

                if (ImGui::Selectable("Remove Source"))
                {
                    for (auto&& sub : subdevices)
                    {
                        if (sub->streaming)
                            sub->stop();
                    }
                    device_to_remove = this;
                }
            }

            ImGui::PopStyleColor();
            ImGui::EndPopup();
        }
        ImGui::PopFont();
        ImGui::PopStyleVar();
        ImGui::PopStyleColor(4);

        ImGui::SetCursorPos({ 33, pos.y + panel_height - 9 });
        ImGui::PushStyleColor(ImGuiCol_Text, from_rgba(0xc3, 0xd5, 0xe5, 0xff));

        int playback_control_panel_height = 0;
        if (auto p = dev.as<playback>())
        {
            auto full_path = p.file_name();
            auto filename = get_file_name(full_path);

            ImGui::Text("File: \"%s\"", filename.c_str());
            if (ImGui::IsItemHovered())
                ImGui::SetTooltip("%s", full_path.c_str());

            auto playback_panel_pos = ImVec2{ 0, pos.y + panel_height + 18 };
            ImGui::SetCursorPos(playback_panel_pos);
            playback_panel_pos.y = draw_playback_panel(window.get_font(), viewer);
            playback_control_panel_height += (int)playback_panel_pos.y;
        }

        ImGui::SetCursorPos({ 0, pos.y + header_h + playback_control_panel_height });
        pos = ImGui::GetCursorPos();

        int info_control_panel_height = 0;
        if (show_device_info)
        {
            int line_h = 22;
            info_control_panel_height = (int)infos.size() * line_h + 5;

            const ImVec2 abs_pos = ImGui::GetCursorScreenPos();
            ImGui::GetWindowDrawList()->AddRectFilled(abs_pos,
            { abs_pos.x + panel_width, abs_pos.y + info_control_panel_height },
                ImColor(device_info_color));
            ImGui::GetWindowDrawList()->AddLine({ abs_pos.x, abs_pos.y - 1 },
            { abs_pos.x + panel_width, abs_pos.y - 1 },
                ImColor(black), 1.f);

            for (auto&& pair : infos)
            {
                auto rc = ImGui::GetCursorPos();
                ImGui::SetCursorPos({ rc.x + 12, rc.y + 4 });
                ImGui::Text("%s:", pair.first.c_str()); ImGui::SameLine();

                ImGui::PushStyleColor(ImGuiCol_FrameBg, device_info_color);
                ImGui::PushStyleColor(ImGuiCol_TextSelectedBg, light_blue);
                ImGui::PushStyleColor(ImGuiCol_Text, white);
                ImGui::SetCursorPos({ rc.x + 130, rc.y + 1 });
                label = to_string() << "##" << id << " " << pair.first;
                ImGui::InputText(label.c_str(),
                    (char*)pair.second.data(),
                    pair.second.size() + 1,
                    ImGuiInputTextFlags_AutoSelectAll | ImGuiInputTextFlags_ReadOnly);
                ImGui::PopStyleColor(3);

                ImGui::SetCursorPos({ rc.x, rc.y + line_h });
            }
        }

        ImGui::SetCursorPos({ 0, pos.y + info_control_panel_height });
        ImGui::PopStyleColor(2);
        ImGui::PopFont();

        auto sensor_top_y = ImGui::GetCursorPosY();
        ImGui::SetContentRegionWidth(windows_width - 36);

        ImGui::PushStyleColor(ImGuiCol_HeaderHovered, sensor_bg);
        ImGui::PushStyleColor(ImGuiCol_Text, from_rgba(0xc3, 0xd5, 0xe5, 0xff));
        ImGui::PushFont(window.get_font());

        // Draw menu foreach subdevice with its properties
        for (auto&& sub : subdevices)
        {
            if (show_depth_only && !sub->s->is<depth_sensor>()) continue;

            const ImVec2 pos = ImGui::GetCursorPos();
            const ImVec2 abs_pos = ImGui::GetCursorScreenPos();
            //model_to_y[sub.get()] = pos.y;
            //model_to_abs_y[sub.get()] = abs_pos.y;

            if (!show_depth_only) draw_later.push_back([windows_width,
                    &window, sub, pos, &viewer, this
                ]() {
                bool stop_recording = false;

                ImGui::SetCursorPos({ windows_width - 35, pos.y + 3 });
                ImGui::PushFont(window.get_font());

                ImGui::PushStyleColor(ImGuiCol_Button, sensor_bg);
                ImGui::PushStyleColor(ImGuiCol_ButtonHovered, sensor_bg);
                ImGui::PushStyleColor(ImGuiCol_ButtonActive, sensor_bg);

                if (!sub->streaming)
                {
                    std::string label = to_string() << u8"  \uf204\noff   ##" << id << "," << sub->s->get_info(RS2_CAMERA_INFO_NAME);

                    ImGui::PushStyleColor(ImGuiCol_Text, redish);
                    ImGui::PushStyleColor(ImGuiCol_TextSelectedBg, redish + 0.1f);

                    if (sub->is_selected_combination_supported())
                    {
                        if (ImGui::Button(label.c_str(), { 30,30 }))
                        {
                            auto profiles = sub->get_selected_profiles();
                            sub->play(profiles, viewer);

                            for (auto&& profile : profiles)
                            {
                                viewer.streams[profile.unique_id()].begin_stream(sub, profile);
                            }
                        }
                        if (ImGui::IsItemHovered())
                        {
                            ImGui::SetTooltip("Start streaming data from this sensor");
                        }
                    }
                    else
                    {
                        ImGui::TextDisabled(u8"  \uf204\noff   ");
                        if (std::any_of(sub->stream_enabled.begin(), sub->stream_enabled.end(), [](std::pair<int, bool> const& s) { return s.second; }))
                        {
                            if (ImGui::IsItemHovered())
                            {
                                ImGui::SetTooltip("Selected configuration (FPS, Resolution) is not supported");
                            }
                        }
                        else
                        {
                            if (ImGui::IsItemHovered())
                            {
                                ImGui::SetTooltip("No stream selected");
                            }
                        }

                    }
                }
                else
                {
                    std::string label = to_string() << u8"  \uf205\n    on##" << id << "," << sub->s->get_info(RS2_CAMERA_INFO_NAME);
                    ImGui::PushStyleColor(ImGuiCol_Text, light_blue);
                    ImGui::PushStyleColor(ImGuiCol_TextSelectedBg, light_blue + 0.1f);

                    if (ImGui::Button(label.c_str(), { 30,30 }))
                    {
                        sub->stop();

                        if (!std::any_of(subdevices.begin(), subdevices.end(),
                            [](const std::shared_ptr<subdevice_model>& sm)
                        {
                            return sm->streaming;
                        }))
                        {
                            stop_recording = true;
                        }
                    }
                    if (ImGui::IsItemHovered())
                    {
                        ImGui::SetTooltip("Stop streaming data from selected sub-device");
                    }
                }

                ImGui::PopStyleColor(5);
                ImGui::PopFont();

                if (is_recording && stop_recording)
                {
                    this->stop_recording();
                    for (auto&& sub : subdevices)
                    {
                        //TODO: Fix case where sensor X recorded stream 0, then stopped, and then started recording stream 1 (need 2 sensors for this to happen)
                        if (sub->is_selected_combination_supported())
                        {
                            auto profiles = sub->get_selected_profiles();
                            for (auto&& profile : profiles)
                            {
                                viewer.streams[profile.unique_id()].dev = sub;
                            }
                        }
                    }
                }
            });

            ImGui::GetWindowDrawList()->AddLine({ abs_pos.x, abs_pos.y - 1 },
            { abs_pos.x + panel_width, abs_pos.y - 1 },
                ImColor(black), 1.f);

            label = to_string() << sub->s->get_info(RS2_CAMERA_INFO_NAME) << "##" << id;
            ImGui::PushStyleColor(ImGuiCol_Header, sensor_header_light_blue);

            ImGui::PushStyleVar(ImGuiStyleVar_FramePadding, { 10, 10 });
            ImGui::PushStyleVar(ImGuiStyleVar_ItemInnerSpacing, { 0, 0 });
            ImGuiTreeNodeFlags flags{};
            if (show_depth_only) flags = ImGuiTreeNodeFlags_DefaultOpen;
            if (ImGui::TreeNodeEx(label.c_str(), flags))
            {
                ImGui::PopStyleVar();
                ImGui::PushStyleVar(ImGuiStyleVar_FramePadding, { 2, 2 });

                if (show_stream_selection)
                    sub->draw_stream_selection();

                static const std::vector<rs2_option> drawing_order{
                    RS2_OPTION_VISUAL_PRESET,
                    RS2_OPTION_EMITTER_ENABLED,
                    RS2_OPTION_ENABLE_AUTO_EXPOSURE };

                for (auto& opt : drawing_order)
                {
                    if (sub->draw_option(opt, dev.is<playback>() || update_read_only_options, error_message, viewer.not_model))
                    {
                        get_curr_advanced_controls = true;
                    }
                }

                label = to_string() << "Controls ##" << sub->s->get_info(RS2_CAMERA_INFO_NAME) << "," << id;;
                if (ImGui::TreeNode(label.c_str()))
                {
                    for (auto i = 0; i < RS2_OPTION_COUNT; i++)
                    {
                        auto opt = static_cast<rs2_option>(i);
                        if (std::find(drawing_order.begin(), drawing_order.end(), opt) == drawing_order.end())
                        {
                            if (sub->draw_option(opt, dev.is<playback>() || update_read_only_options, error_message, viewer.not_model))
                            {
                                get_curr_advanced_controls = true;
                            }
                        }
                    }

                    ImGui::TreePop();
                }

                if (dev.is<advanced_mode>() && sub->s->is<depth_sensor>())
                    draw_advanced_mode_tab();

                

                for (auto&& pb : sub->const_effects)
                {
                    ImGui::SetCursorPosY(ImGui::GetCursorPosY() + 5);

                    label = to_string() << pb->get_name() << "##" << id;
                    if (ImGui::TreeNode(label.c_str()))
                    {
                        for (auto i = 0; i < RS2_OPTION_COUNT; i++)
                        {
                            auto opt = static_cast<rs2_option>(i);
                            pb->get_option(opt).draw_option(
                                dev.is<playback>() || update_read_only_options,
                                false, error_message, viewer.not_model);
                        }

                        ImGui::TreePop();
                    }
                }

                ImGui::SetCursorPosY(ImGui::GetCursorPosY() + 5);
                const ImVec2 pos = ImGui::GetCursorPos();
                const ImVec2 abs_pos = ImGui::GetCursorScreenPos();

                draw_later.push_back([windows_width, &window, sub, pos, &viewer, this]() {
                    if (sub->streaming) ImGui::SetCursorPos({ windows_width - 35, pos.y - 1 });
                    else ImGui::SetCursorPos({ windows_width - 27, pos.y + 2 });
                    ImGui::PushFont(window.get_font());

                    ImGui::PushStyleColor(ImGuiCol_Button, sensor_bg);
                    ImGui::PushStyleColor(ImGuiCol_ButtonHovered, sensor_bg);
                    ImGui::PushStyleColor(ImGuiCol_ButtonActive, sensor_bg);

                    if (!sub->streaming)
                    {
                        if (!sub->post_processing_enabled)
                        {
                            std::string label = to_string() << u8"\uf204";

                            ImGui::PushStyleColor(ImGuiCol_Text, redish);
                            ImGui::PushStyleColor(ImGuiCol_TextSelectedBg, redish + 0.1f);
                            ImGui::TextDisabled(label.c_str());
                        }
                        else
                        {
                            std::string label = to_string() << u8"\uf205";
                            ImGui::PushStyleColor(ImGuiCol_Text, light_blue);
                            ImGui::PushStyleColor(ImGuiCol_TextSelectedBg, light_blue + 0.1f);
                            ImGui::TextDisabled(label.c_str());
                        }
                    }
                    else
                    {
                        if (!sub->post_processing_enabled)
                        {
                            std::string label = to_string() << u8" \uf204##" << id << "," << sub->s->get_info(RS2_CAMERA_INFO_NAME) << ",post";

                            ImGui::PushStyleColor(ImGuiCol_Text, redish);
                            ImGui::PushStyleColor(ImGuiCol_TextSelectedBg, redish + 0.1f);

                            if (ImGui::Button(label.c_str(), { 30,24 }))
                            {
                                sub->post_processing_enabled = true;
                            }
                            if (ImGui::IsItemHovered())
                            {
                                ImGui::SetTooltip("Enable post-processing filters");
                            }
                        }
                        else
                        {
                            std::string label = to_string() << u8" \uf205##" << id << "," << sub->s->get_info(RS2_CAMERA_INFO_NAME) << ",post";
                            ImGui::PushStyleColor(ImGuiCol_Text, light_blue);
                            ImGui::PushStyleColor(ImGuiCol_TextSelectedBg, light_blue + 0.1f);

                            if (ImGui::Button(label.c_str(), { 30,24 }))
                            {
                                sub->post_processing_enabled = false;
                            }
                            if (ImGui::IsItemHovered())
                            {
                                ImGui::SetTooltip("Disable post-processing filters");
                            }
                        }
                    }

                    ImGui::PopStyleColor(5);
                    ImGui::PopFont();
                });

                label = to_string() << "Post-Processing##" << id;
                if (ImGui::TreeNode(label.c_str()))
                {
                    for (auto&& pb : sub->post_processing)
                    {
                        ImGui::SetCursorPosY(ImGui::GetCursorPosY() + 5);

                        const ImVec2 pos = ImGui::GetCursorPos();
                        const ImVec2 abs_pos = ImGui::GetCursorScreenPos();

                        draw_later.push_back([windows_width, &window, sub, pos, &viewer, this, pb]() {
                            if (!sub->streaming || !sub->post_processing_enabled) ImGui::SetCursorPos({ windows_width - 27, pos.y + 3 });
                            else ImGui::SetCursorPos({ windows_width - 35, pos.y - 1 });
                            ImGui::PushFont(window.get_font());

                            ImGui::PushStyleColor(ImGuiCol_Button, sensor_bg);
                            ImGui::PushStyleColor(ImGuiCol_ButtonHovered, sensor_bg);
                            ImGui::PushStyleColor(ImGuiCol_ButtonActive, sensor_bg);

                            if (!sub->streaming || !sub->post_processing_enabled)
                            {
                                if (!pb->enabled)
                                {
                                    std::string label = to_string() << u8"\uf204";

                                    ImGui::PushStyleColor(ImGuiCol_Text, redish);
                                    ImGui::PushStyleColor(ImGuiCol_TextSelectedBg, redish + 0.1f);
                                    ImGui::TextDisabled(label.c_str());
                                }
                                else
                                {
                                    std::string label = to_string() << u8"\uf205";
                                    ImGui::PushStyleColor(ImGuiCol_Text, light_blue);
                                    ImGui::PushStyleColor(ImGuiCol_TextSelectedBg, light_blue + 0.1f);
                                    ImGui::TextDisabled(label.c_str());
                                }
                            }
                            else
                            {
                                if (!pb->enabled)
                                {
                                    std::string label = to_string() << u8" \uf204##" << id << "," << sub->s->get_info(RS2_CAMERA_INFO_NAME) << "," << pb->get_name();

                                    ImGui::PushStyleColor(ImGuiCol_Text, redish);
                                    ImGui::PushStyleColor(ImGuiCol_TextSelectedBg, redish + 0.1f);

                                    if (ImGui::Button(label.c_str(), { 30,24 }))
                                    {
                                        pb->enabled = true;
                                    }
                                    if (ImGui::IsItemHovered())
                                    {
                                        label = to_string() << "Enable " << pb->get_name() << " post-processing filter";
                                        ImGui::SetTooltip(label.c_str());
                                    }
                                }
                                else
                                {
                                    std::string label = to_string() << u8" \uf205##" << id << "," << sub->s->get_info(RS2_CAMERA_INFO_NAME) << "," << pb->get_name();
                                    ImGui::PushStyleColor(ImGuiCol_Text, light_blue);
                                    ImGui::PushStyleColor(ImGuiCol_TextSelectedBg, light_blue + 0.1f);

                                    if (ImGui::Button(label.c_str(), { 30,24 }))
                                    {
                                        pb->enabled = false;
                                    }
                                    if (ImGui::IsItemHovered())
                                    {
                                        label = to_string() << "Disable " << pb->get_name() << " post-processing filter";
                                        ImGui::SetTooltip(label.c_str());
                                    }
                                }
                            }

                            ImGui::PopStyleColor(5);
                            ImGui::PopFont();
                        });

                        label = to_string() << pb->get_name() << "##" << id;
                        if (ImGui::TreeNode(label.c_str()))
                        {
                            for (auto i = 0; i < RS2_OPTION_COUNT; i++)
                            {
                                auto opt = static_cast<rs2_option>(i);
                                pb->get_option(opt).draw_option(
                                    dev.is<playback>() || update_read_only_options,
                                    false, error_message, viewer.not_model);
                            }

                            ImGui::TreePop();
                        }
                    }
                    ImGui::TreePop();
                }

                ImGui::TreePop();
            }

            ImGui::PopStyleVar();
            ImGui::PopStyleVar();
            ImGui::PopStyleColor();

            ImGui::SetCursorPosY(ImGui::GetCursorPosY() + 2);
        }

        for (auto&& sub : subdevices)
        {
            sub->update(error_message, viewer.not_model);
        }

        ImGui::PopStyleColor(2);
        ImGui::PopFont();
    }

    void viewer_model::draw_viewport(const rect& viewer_rect, ux_window& window, int devices, std::string& error_message, texture_buffer* texture, points points)
    {
        if (!is_3d_view)
        {
            render_2d_view(viewer_rect, window,
                get_output_height(), window.get_font(), window.get_large_font(),
                devices, window.get_mouse(), error_message);
        }
        else
        {
            if (paused)
                show_paused_icon(window.get_large_font(), panel_width + 15, panel_y + 15 + 32, 0);

            show_3dviewer_header(window.get_font(), viewer_rect, paused);

            update_3d_camera(viewer_rect, window.get_mouse());

            auto ratio = (float)window.width() / window.framebuf_width();
            render_3d_view(viewer_rect, window.get_scale_factor() / ratio, texture, points);
        }

        if (ImGui::IsKeyPressed(' '))
        {
            if (paused)
            {
                for (auto&& s : streams)
                {
                    if (s.second.dev)
                    {
                        s.second.dev->resume();
                        if (s.second.dev->dev.is<playback>())
                        {
                            auto p = s.second.dev->dev.as<playback>();
                            p.resume();
                        }
                    }
                }
            }
            else
            {
                for (auto&& s : streams)
                {
                    if (s.second.dev)
                    {
                        s.second.dev->pause();
                        if (s.second.dev->dev.is<playback>())
                        {
                            auto p = s.second.dev->dev.as<playback>();
                            p.pause();
                        }
                    }
                }
            }
            paused = !paused;
        }
    }

    std::map<int, rect> viewer_model::get_interpolated_layout(const std::map<int, rect>& l)
    {
        using namespace std::chrono;
        auto now = high_resolution_clock::now();
        if (l != _layout) // detect layout change
        {
            _transition_start_time = now;
            _old_layout = _layout;
            _layout = l;
        }

        //if (_old_layout.size() == 0 && l.size() == 1) return l;

        auto diff = now - _transition_start_time;
        auto ms = duration_cast<milliseconds>(diff).count();
        auto t = smoothstep(static_cast<float>(ms), 0, 100);

        std::map<int, rect> results;
        for (auto&& kvp : l)
        {
            auto stream = kvp.first;
            if (_old_layout.find(stream) == _old_layout.end())
            {
                _old_layout[stream] = _layout[stream].center();
            }
            results[stream] = _old_layout[stream].lerp(t, _layout[stream]);
        }

        return results;
    }

    notification_data::notification_data(std::string description,
        double timestamp,
        rs2_log_severity severity,
        rs2_notification_category category)
        : _description(description),
        _timestamp(timestamp),
        _severity(severity),
        _category(category) {}


    rs2_notification_category notification_data::get_category() const
    {
        return _category;
    }

    std::string notification_data::get_description() const
    {
        return _description;
    }


    double notification_data::get_timestamp() const
    {
        return _timestamp;
    }


    rs2_log_severity notification_data::get_severity() const
    {
        return _severity;
    }

    notification_model::notification_model()
    {
        message = "";
    }

    notification_model::notification_model(const notification_data& n)
    {
        message = n.get_description();
        timestamp = n.get_timestamp();
        severity = n.get_severity();
        created_time = std::chrono::high_resolution_clock::now();
    }

    double notification_model::get_age_in_ms() const
    {
        return std::chrono::duration<double, std::milli>(std::chrono::high_resolution_clock::now() - created_time).count();
    }

    void notification_model::set_color_scheme(float t) const
    {
        if (severity == RS2_LOG_SEVERITY_ERROR ||
            severity == RS2_LOG_SEVERITY_WARN)
        {
            ImGui::PushStyleColor(ImGuiCol_WindowBg, { 0.3f, 0.f, 0.f, 1 - t });
            ImGui::PushStyleColor(ImGuiCol_TitleBg, { 0.5f, 0.2f, 0.2f, 1 - t });
            ImGui::PushStyleColor(ImGuiCol_TitleBgActive, { 0.6f, 0.2f, 0.2f, 1 - t });
        }
        else
        {
            ImGui::PushStyleColor(ImGuiCol_WindowBg, { 0.3f, 0.3f, 0.3f, 1 - t });
            ImGui::PushStyleColor(ImGuiCol_TitleBg, { 0.4f, 0.4f, 0.4f, 1 - t });
            ImGui::PushStyleColor(ImGuiCol_TitleBgActive, { 0.6f, 0.6f, 0.6f, 1 - t });
        }
    }

    void notification_model::draw(int w, int y, notification_model& selected)
    {
        auto flags = ImGuiWindowFlags_NoResize |
            ImGuiWindowFlags_NoMove |
            ImGuiWindowFlags_NoCollapse;

        ImGui::PushStyleVar(ImGuiStyleVar_WindowRounding, 1);

        auto ms = get_age_in_ms() / MAX_LIFETIME_MS;
        auto t = smoothstep(static_cast<float>(ms), 0.7f, 1.0f);

        set_color_scheme(t);
        ImGui::PushStyleColor(ImGuiCol_Text, { 1, 1, 1, 1 - t });

        auto lines = static_cast<int>(std::count(message.begin(), message.end(), '\n') + 1);
        ImGui::SetNextWindowPos({ float(w - 330), float(y) });
        height = lines * 30 + 20;
        ImGui::SetNextWindowSize({ float(315), float(height) });
        std::string label = to_string() << "Hardware Notification #" << index;
        ImGui::Begin(label.c_str(), nullptr, flags);

        ImGui::Text("%s", message.c_str());

        if (lines == 1)
            ImGui::SameLine();

        ImGui::Text("(...)");

        if (ImGui::IsMouseClicked(0) && ImGui::IsItemHovered())
        {
            selected = *this;
        }

        ImGui::End();

        ImGui::PopStyleVar();

        ImGui::PopStyleColor();
        ImGui::PopStyleColor();
        ImGui::PopStyleColor();
        ImGui::PopStyleColor();
    }

    void notifications_model::add_notification(const notification_data& n)
    {
        {
            std::lock_guard<std::mutex> lock(m); // need to protect the pending_notifications queue because the insertion of notifications
                                                 // done from the notifications callback and proccesing and removing of old notifications done from the main thread

            notification_model m(n);
            m.index = index++;
            m.timestamp = std::chrono::duration<double, std::milli>(std::chrono::system_clock::now().time_since_epoch()).count();
            pending_notifications.push_back(m);

            if (pending_notifications.size() > MAX_SIZE)
                pending_notifications.erase(pending_notifications.begin());
        }

        add_log(n.get_description());
    }

    void notifications_model::draw(ImFont* font, int w, int h)
    {
        ImGui::PushFont(font);
        std::lock_guard<std::mutex> lock(m);
        if (pending_notifications.size() > 0)
        {
            // loop over all notifications, remove "old" ones
            pending_notifications.erase(std::remove_if(std::begin(pending_notifications),
                std::end(pending_notifications),
                [&](notification_model& n)
            {
                return (n.get_age_in_ms() > notification_model::MAX_LIFETIME_MS);
            }), end(pending_notifications));

            int idx = 0;
            auto height = 55;
            for (auto& noti : pending_notifications)
            {
                noti.draw(w, height, selected);
                height += noti.height + 4;
                idx++;
            }
        }


        auto flags = ImGuiWindowFlags_NoResize |
            ImGuiWindowFlags_NoMove |
            ImGuiWindowFlags_NoCollapse |
            ImGuiWindowFlags_NoTitleBar;

        ImGui::PushStyleColor(ImGuiCol_WindowBg, { 0, 0, 0, 0 });
        ImGui::Begin("Notification parent window", nullptr, flags);

        selected.set_color_scheme(0.f);
        ImGui::PushStyleColor(ImGuiCol_Text, light_grey);
        ImGui::PushStyleColor(ImGuiCol_TextSelectedBg, white);
        ImGui::PushStyleColor(ImGuiCol_PopupBg, sensor_bg);

        ImGui::PushStyleVar(ImGuiStyleVar_WindowPadding, ImVec2(3, 3));
        ImGui::PushStyleVar(ImGuiStyleVar_WindowRounding, 1);

        if (selected.message != "")
            ImGui::OpenPopup("Notification from Hardware");
        if (ImGui::BeginPopupModal("Notification from Hardware", nullptr, ImGuiWindowFlags_AlwaysAutoResize))
        {
            ImGui::Text("Received the following notification:");
            std::stringstream ss;
            ss << "Timestamp: "
                << std::fixed << selected.timestamp
                << "\nSeverity: " << selected.severity
                << "\nDescription: " << selected.message;
            auto s = ss.str();
            ImGui::PushStyleColor(ImGuiCol_TextSelectedBg, regular_blue);
            ImGui::InputTextMultiline("notification", const_cast<char*>(s.c_str()),
                s.size() + 1, { 500,100 }, ImGuiInputTextFlags_AutoSelectAll | ImGuiInputTextFlags_ReadOnly);
            ImGui::PopStyleColor();

            if (ImGui::Button("OK", ImVec2(120, 0)))
            {
                selected.message = "";
                ImGui::CloseCurrentPopup();
            }

            ImGui::EndPopup();
        }

        ImGui::PopStyleVar(2);
        ImGui::PopStyleColor(6);

        ImGui::End();

        ImGui::PopStyleColor();
        ImGui::PopFont();
    }

    device_changes::device_changes(rs2::context& ctx)
    {
        _changes.emplace(rs2::device_list{}, ctx.query_devices());
        ctx.set_devices_changed_callback([&](event_information& info)
        {
            add_changes(info);
        });
    }

    void device_changes::add_changes(const event_information& c)
    {
        std::lock_guard<std::mutex> lock(_mtx);
        _changes.push(c);
    }

    bool device_changes::try_get_next_changes(event_information& removed_and_connected)
    {
        std::lock_guard<std::mutex> lock(_mtx);
        if (_changes.empty())
            return false;

        removed_and_connected = std::move(_changes.front());
        _changes.pop();
        return true;
    }

}<|MERGE_RESOLUTION|>--- conflicted
+++ resolved
@@ -2674,15 +2674,6 @@
                 if (dev->post_processing_enabled)
                     for (auto&& p : dev->profiles)
                     {
-<<<<<<< HEAD
-                        auto dec_filter = s.second.dev->decimation_filter;
-                        auto spatial_filter = s.second.dev->spatial_filter;
-                        auto temp_filter = s.second.dev->temporal_filter;
-
-                        //return dec_filter->proccess(f);
-                        return spatial_filter->proccess(dec_filter->proccess(f));
-                        //return temp_filter->proccess(spatial_filter->proccess(dec_filter->proccess(f)));
-=======
                         if (p.stream_type() == RS2_STREAM_DEPTH )
                         {
                             auto dec_filter = s.second.dev->decimation_filter;
@@ -2704,7 +2695,6 @@
                             //return temp_filter->proccess(spatial_filter->proccess(dec_filter->proccess(f))); // Evgeni
                             //return temp_filter->proccess(dec_filter->proccess(f));
                         }
->>>>>>> f8d2c420
                     }
             }
         }
