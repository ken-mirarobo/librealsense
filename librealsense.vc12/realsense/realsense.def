--- conflicted
+++ resolved
@@ -26,24 +26,12 @@
 	rs_get_stream_framerate
 	rs_get_stream_intrinsics
 
-<<<<<<< HEAD
-	rs_supports	
-	rs_enable_events
-	rs_disable_events
-	rs_start_events
-	rs_stop_events
-
-	rs_set_motion_callback
-	rs_set_timestamp_callback
-
-	rs_set_frame_callback
-=======
 	rs_supports
 	rs_enable_motion_tracking
 	rs_disable_motion_tracking
 	rs_is_motion_tracking_active
 	
->>>>>>> 09c95e46
+	rs_set_frame_callback
 	rs_start_device
 	rs_stop_device
 	rs_is_device_streaming
