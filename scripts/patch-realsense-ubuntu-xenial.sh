#!/bin/bash -e

# Get the required tools and headers to build the kernel
sudo apt-get install linux-headers-generic build-essential git

if [ $(ls /dev/video* | wc -l) -ne 0 ];
then
	echo -e "\e[32m"
	read -p "First, remove all RealSense cameras attached. Hit any key when ready"
	echo -e "\e[0m"
fi

#Include usability functions
source ./scripts/patch-utils.sh

#Additional packages to build patch
require_package libusb-1.0-0-dev
require_package libssl-dev

LINUX_BRANCH=$(uname -r)
kernel_name="ubuntu-xenial"

# Download the latest the linux kernel sources from ubuntu-xenial tree
[ ! -d ${kernel_name} ] && git clone git://kernel.ubuntu.com/ubuntu/ubuntu-xenial.git --depth 1
cd ${kernel_name}

# Verify that there are no trailing changes., warn the user to make corrective action if needed
if [ $(git status | grep 'modified:' | wc -l) -ne 0 ];
then
	echo -e "\e[36mThe kernel has modified files:\e[0m"
	git status | grep 'modified:'
	echo -e "\e[36mProceeding will reset all local kernel changes. Press 'n' within 10 seconds to abort the procedure"
	set +e
	read -t 10 -r -p "Do you want to proceed? [Y/n]" response
	set -e
	response=${response,,}    # tolower
	if [[ $response =~ ^(n|N)$ ]]; 
	then
		echo -e "\e[41mScript has been aborted on user requiest. Please resolve the modified files are rerun\e[0m"
		exit 1
	else
		echo -e "\e[0m"
		printf "Resetting local changes in %s folder\n " ${kernel_name}
		git reset --hard
		echo -e "\e[32mUpdate the folder content with the latest from mainline branch\e[0m"
		git pull origin master
	fi
fi

#Check if we need to apply patches or get reload stock drivers (Developers' option)
[ "$#" -ne 0 -a "$1" == "reset" ] && reset_driver=1 || reset_driver=0

if [ $reset_driver -eq 1 ];
then 
	echo -e "\e[43mUser requested to rebuild and reinstall ubuntu-xenial stock drivers\e[0m"	
else
<<<<<<< HEAD
	# Patching kernel for RealSense devices
	echo -e "\e[32mApplying F200 formats patch\e[0m"
=======
	#Patching kernel for RealSense devices
	echo -e "\e[32mApplying F200 formats patch patch\e[0m"
>>>>>>> 3740524a
	patch -p1 < ../"$( dirname "$0" )"/0001-Add-video-formats-for-Intel-real-sense-F200-camera-new.patch
	echo -e "\e[32mApplying ZR300 SR300 and LR200 formats patch\e[0m"
	patch -p1 < ../"$( dirname "$0" )"/0002-LR200-ZR300-and-SR300-Pixel-Formats.patch
fi

# Copy configuration
sudo cp /usr/src/linux-headers-$(uname -r)/.config .
sudo cp /usr/src/linux-headers-$(uname -r)/Module.symvers .

# Basic build so we can build just the uvcvideo module
#yes "" | make silentoldconfig modules_prepare
make scripts silentoldconfig modules_prepare

# Build the uvc, accel and gyro modules
KBASE=`pwd`
cd drivers/media/usb/uvc
sudo cp $KBASE/Module.symvers .
echo -e "\e[32mCompiling uvc module\e[0m"
sudo make -C $KBASE M=$KBASE/drivers/media/usb/uvc/ modules

# Copy the patched modules to a sane location
sudo cp $KBASE/drivers/media/usb/uvc/uvcvideo.ko ~/$LINUX_BRANCH-uvcvideo.ko

echo -e "\e[32mPatched kernel module created successfully\n\e[0m"

# Load the newly built module(s)
try_module_insert uvcvideo	~/$LINUX_BRANCH-uvcvideo.ko /lib/modules/`uname -r`/kernel/drivers/media/usb/uvc/uvcvideo.ko

echo -e "\e[92m\n\e[1mScript has completed successfully. Please consult the installation guide for further instruction.\n\e[0m"<|MERGE_RESOLUTION|>--- conflicted
+++ resolved
@@ -54,13 +54,8 @@
 then 
 	echo -e "\e[43mUser requested to rebuild and reinstall ubuntu-xenial stock drivers\e[0m"	
 else
-<<<<<<< HEAD
-	# Patching kernel for RealSense devices
-	echo -e "\e[32mApplying F200 formats patch\e[0m"
-=======
 	#Patching kernel for RealSense devices
 	echo -e "\e[32mApplying F200 formats patch patch\e[0m"
->>>>>>> 3740524a
 	patch -p1 < ../"$( dirname "$0" )"/0001-Add-video-formats-for-Intel-real-sense-F200-camera-new.patch
 	echo -e "\e[32mApplying ZR300 SR300 and LR200 formats patch\e[0m"
 	patch -p1 < ../"$( dirname "$0" )"/0002-LR200-ZR300-and-SR300-Pixel-Formats.patch
