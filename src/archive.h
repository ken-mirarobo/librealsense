// License: Apache 2.0. See LICENSE file in root directory.
// Copyright(c) 2015 Intel Corporation. All Rights Reserved.

#pragma once

#include "types.h"
#include "core/streaming.h"

#include <atomic>
#include <array>
#include <math.h>

namespace librealsense
{
    class archive_interface;
    class md_attribute_parser_base;
    class frame;
}

struct frame_additional_data
{
    rs2_time_t timestamp = 0;
    unsigned long long frame_number = 0;
    rs2_timestamp_domain timestamp_domain = RS2_TIMESTAMP_DOMAIN_HARDWARE_CLOCK;
    rs2_time_t      system_time = 0;
    rs2_time_t      frame_callback_started = 0;
    uint32_t        metadata_size = 0;
    bool            fisheye_ae_mode = false;
    std::array<uint8_t,MAX_META_DATA_SIZE> metadata_blob;

    frame_additional_data() {};

    frame_additional_data(double in_timestamp, unsigned long long in_frame_number, double in_system_time, uint8_t md_size, const uint8_t* md_buf)
        : timestamp(in_timestamp),
          frame_number(in_frame_number),
          system_time(in_system_time),
          metadata_size(md_size)
    {
        // Copy up to 255 bytes to preserve metadata as raw data
        if (metadata_size)
            std::copy(md_buf,md_buf+ std::min(md_size,MAX_META_DATA_SIZE),metadata_blob.begin());
    }
};

namespace librealsense
{
    typedef std::map<rs2_frame_metadata_value, std::shared_ptr<md_attribute_parser_base>> metadata_parser_map;

    // Define a movable but explicitly noncopyable buffer type to hold our frame data
    class frame : public frame_interface
    {
    public:
        std::vector<byte> data;
        frame_additional_data additional_data;

        explicit frame() : ref_count(0), _kept(false), owner(nullptr), on_release() {}
        frame(const frame& r) = delete;
        frame(frame&& r)
            : ref_count(r.ref_count.exchange(0)), _kept(r._kept.exchange(false)),
              owner(r.owner), on_release()
        {
            *this = std::move(r);
        }

        frame& operator=(const frame& r) = delete;
        frame& operator=(frame&& r)
        {
            data = move(r.data);
            owner = r.owner;
            ref_count = r.ref_count.exchange(0);
            _kept = r._kept.exchange(false);
            on_release = std::move(r.on_release);
            additional_data = std::move(r.additional_data);
            r.owner.reset();
            return *this;
        }

        virtual ~frame() { on_release.reset(); }
        rs2_metadata_type get_frame_metadata(const rs2_frame_metadata_value& frame_metadata) const override;
        bool supports_frame_metadata(const rs2_frame_metadata_value& frame_metadata) const override;
        const byte* get_frame_data() const override;
        rs2_time_t get_frame_timestamp() const override;
        rs2_timestamp_domain get_frame_timestamp_domain() const override;
        void set_timestamp(double new_ts) override { additional_data.timestamp = new_ts; }
        unsigned long long get_frame_number() const override;

        void set_timestamp_domain(rs2_timestamp_domain timestamp_domain) override
        {
            additional_data.timestamp_domain = timestamp_domain;
        }

        rs2_time_t get_frame_system_time() const override;

        std::shared_ptr<stream_profile_interface> get_stream() const override { return stream; }
        void set_stream(std::shared_ptr<stream_profile_interface> sp) override { stream = std::move(sp); }

        rs2_time_t get_frame_callback_start_time_point() const override;
        void update_frame_callback_start_ts(rs2_time_t ts) override;

        void acquire() override { ref_count.fetch_add(1); }
        void release() override;
        void keep() override;

        frame_interface* publish(std::shared_ptr<archive_interface> new_owner) override;
        void attach_continuation(frame_continuation&& continuation) override { on_release = std::move(continuation); }
        void disable_continuation() override { on_release.reset(); }

        archive_interface* get_owner() const override { return owner.get(); }

        std::shared_ptr<sensor_interface> get_sensor() const override;
        void set_sensor(std::shared_ptr<sensor_interface> s) override;


        void log_callback_start(rs2_time_t timestamp) override;
        void log_callback_end(rs2_time_t timestamp) const override;

        void mark_fixed() override { _fixed = true; }
        bool is_fixed() const override { return _fixed; }

    private:
        // TODO: check boost::intrusive_ptr or an alternative
        std::atomic<int> ref_count; // the reference count is on how many times this placeholder has been observed (not lifetime, not content)
        std::shared_ptr<archive_interface> owner; // pointer to the owner to be returned to by last observe
        std::weak_ptr<sensor_interface> sensor;
        frame_continuation on_release;
        bool _fixed = false;
        std::atomic_bool _kept;
        std::shared_ptr<stream_profile_interface> stream;
    };

    class points : public frame
    {
    public:
        float3* get_vertices();
        void export_to_ply(const std::string& fname, const frame_holder& texture);
        size_t get_vertex_count() const;
        float2* get_texture_coordinates();
    };

    MAP_EXTENSION(RS2_EXTENSION_POINTS, librealsense::points);

    class composite_frame : public frame
    {
    public:
        composite_frame() : frame() {}

        frame_interface* get_frame(int i) const
        {
            auto frames = get_frames();
            return frames[i];
        }

        frame_interface** get_frames() const { return (frame_interface**)data.data(); }

        const frame_interface* first() const
        {
            return get_frame(0);
        }
        frame_interface* first()
        {
            return get_frame(0);
        }

        void keep() override
        {
            auto frames = get_frames();
            for (int i = 0; i < get_embedded_frames_count(); i++)
                if (frames[i]) frames[i]->keep();
            frame::keep();
        }

        size_t get_embedded_frames_count() const { return data.size() / sizeof(rs2_frame*); }

        // In the next section we make the composite frame "look and feel" like the first of its children
        rs2_metadata_type get_frame_metadata(const rs2_frame_metadata_value& frame_metadata) const override
        {
            return first()->get_frame_metadata(frame_metadata);
        }
        bool supports_frame_metadata(const rs2_frame_metadata_value& frame_metadata) const override
        {
            return first()->supports_frame_metadata(frame_metadata);
        }
        const byte* get_frame_data() const override
        {
            return first()->get_frame_data();
        }
        rs2_time_t get_frame_timestamp() const override
        {
            return first()->get_frame_timestamp();
        }
        rs2_timestamp_domain get_frame_timestamp_domain() const override
        {
            return first()->get_frame_timestamp_domain();
        }
        unsigned long long get_frame_number() const override
        {
            if (first())
                return first()->get_frame_number();
            else
                return frame::get_frame_number();
        }
        rs2_time_t get_frame_system_time() const override
        {
            return first()->get_frame_system_time();
        }
        std::shared_ptr<sensor_interface> get_sensor() const override
        {
            return first()->get_sensor();
        }
    };

    MAP_EXTENSION(RS2_EXTENSION_COMPOSITE_FRAME, librealsense::composite_frame);

    class video_frame : public frame
    {
    public:
        video_frame()
            : frame(), _width(0), _height(0), _bpp(0), _stride(0)
        {}

        int get_width() const { return _width; }
        int get_height() const { return _height; }
        int get_stride() const { return _stride; }
        int get_bpp() const { return _bpp; }

        void assign(int width, int height, int stride, int bpp)
        {
            _width = width;
            _height = height;
            _stride = stride;
            _bpp = bpp;
        }

    private:
        int _width, _height, _bpp, _stride;
    };

    MAP_EXTENSION(RS2_EXTENSION_VIDEO_FRAME, librealsense::video_frame);

    class depth_frame : public video_frame
    {
    public:
        depth_frame() : video_frame(), _depth_units()
        {
        }

<<<<<<< HEAD
        frame_interface* publish(std::shared_ptr<archive_interface> new_owner) override
        {
            _depth_units = optional_value<float>();
            return video_frame::publish(new_owner);
=======
        void keep() override
        {
            if (_original) _original->keep();
            video_frame::keep();
>>>>>>> 656025c7
        }

        float get_distance(int x, int y) const
        {
            // If this frame does not itself contain Z16 depth data,
            // fall back to the original frame it was created from
            if (_original && get_stream()->get_format() != RS2_FORMAT_Z16)
                return((depth_frame*)_original.frame)->get_distance(x, y);

            uint64_t pixel = 0;
            switch (get_bpp()/8) // bits per pixel
            {
            case 1: pixel = get_frame_data()[y*get_width() + x];                                    break;
            case 2: pixel = reinterpret_cast<const uint16_t*>(get_frame_data())[y*get_width() + x]; break;
            case 4: pixel = reinterpret_cast<const uint32_t*>(get_frame_data())[y*get_width() + x]; break;
            case 8: pixel = reinterpret_cast<const uint64_t*>(get_frame_data())[y*get_width() + x]; break;
            default: throw std::runtime_error(to_string() << "Unrecognized depth format " << int(get_bpp() / 8) << " bytes per pixel");
            }

            return pixel * get_units();
        }

        float get_units() const 
        { 
            if (!_depth_units)
                _depth_units = query_units(get_sensor());
            return _depth_units.value();
        }

        const frame_interface* get_original_depth() const
        {
            auto res = _original.frame;
            auto df = dynamic_cast<depth_frame*>(res);
            if (df)
            {
                auto prev = df->get_original_depth();
                if (prev) return prev;
            }
            return res;
        }

        void set_original(frame_holder h)
        {
            _original = std::move(h);
            attach_continuation(frame_continuation([this]() {
                if (_original)
                {
                    _original = {};
                }
            }, get_frame_data()));
        }

    protected:
        static float query_units(const std::shared_ptr<sensor_interface>& sensor)
        {
            if (sensor != nullptr)
            {
                try
                {
                    auto depth_sensor = As<librealsense::depth_sensor>(sensor);
                    if(depth_sensor != nullptr)
                    {
                        return depth_sensor->get_depth_scale();
                    }
                    else
                    {
                        //For playback sensors
                        auto extendable = As<librealsense::extendable_interface>(sensor);
                        if (extendable && extendable->extend_to(TypeToExtension<librealsense::depth_sensor>::value, (void**)(&depth_sensor)))
                        {
                            return depth_sensor->get_depth_scale();
                        }
                    }
                }
                catch (const std::exception& e)
                {
                    LOG_ERROR("Failed to query depth units from sensor. " << e.what());
                }
                catch (...)
                {
                    LOG_ERROR("Failed to query depth units from sensor");
                }
            }
            else
            {
                LOG_WARNING("sensor was nullptr");
            }

            return 0;
        }

        frame_holder _original;
        mutable optional_value<float> _depth_units;
    };

    MAP_EXTENSION(RS2_EXTENSION_DEPTH_FRAME, librealsense::depth_frame);

    // Disparity frame provides an alternative representation of the depth data for stereo-based depth sensors
    // In addition for the depth frame API it allows to query the stereoscopic baseline required to transform depth to disparity and vice versa
    class disparity_frame : public depth_frame
    {
    public:
        disparity_frame() : depth_frame()
        {
        }

        // TODO Refactor to framemetadata
        float get_stereo_baseline(void) const { return query_stereo_baseline(this->get_sensor()); }

    protected:

        static float query_stereo_baseline(const std::shared_ptr<sensor_interface>& sensor)
        {
            if (sensor != nullptr)
            {
                try
                {
                    auto stereo_sensor = As<librealsense::depth_stereo_sensor>(sensor);
                    if (stereo_sensor != nullptr)
                    {
                        return stereo_sensor->get_stereo_baseline_mm();
                    }
                    else
                    {
                        //For playback sensors
                        auto extendable = As<librealsense::extendable_interface>(sensor);
                        if (extendable && extendable->extend_to(TypeToExtension<librealsense::depth_stereo_sensor>::value, (void**)(&stereo_sensor)))
                        {
                            return stereo_sensor->get_stereo_baseline_mm();
                        }
                    }
                }
                catch (const std::exception& e)
                {
                    LOG_ERROR("Failed to query stereo baseline from sensor. " << e.what());
                }
                catch (...)
                {
                    LOG_ERROR("Failed to query stereo baseline from sensor");
                }
            }
            else
            {
                LOG_WARNING("sensor was nullptr");
            }

            return 0;
        }
    };

    MAP_EXTENSION(RS2_EXTENSION_DISPARITY_FRAME, librealsense::disparity_frame);

    class motion_frame : public frame
    {
    public:
        motion_frame() : frame()
        {}
    };

    MAP_EXTENSION(RS2_EXTENSION_MOTION_FRAME, librealsense::motion_frame);

    class pose_frame : public frame
    {
    public:
        // pose frame data buffer is pose info struct
        struct pose_info
        {
            float3   translation;          /**< X, Y, Z values of translation, in meters (relative to initial position)                                    */
            float3   velocity;             /**< X, Y, Z values of velocity, in meter/sec                                                                   */
            float3   acceleration;         /**< X, Y, Z values of acceleration, in meter/sec^2                                                             */
            float4   rotation;             /**< Qi, Qj, Qk, Qr components of rotation as represented in quaternion rotation (relative to initial position) */
            float3   angular_velocity;     /**< X, Y, Z values of angular velocity, in radians/sec                                                         */
            float3   angular_acceleration; /**< X, Y, Z values of angular acceleration, in radians/sec^2                                                   */
            uint32_t tracker_confidence;   /**< pose data confidence 0x0 - Failed, 0x1 - Low, 0x2 - Medium, 0x3 - High                                     */
            uint32_t mapper_confidence;    /**< pose data confidence 0x0 - Failed, 0x1 - Low, 0x2 - Medium, 0x3 - High                                     */
        };

        pose_frame() : frame() {}

        float3   get_translation()          const { return reinterpret_cast<const pose_info*>(data.data())->translation; }
        float3   get_velocity()             const { return reinterpret_cast<const pose_info*>(data.data())->velocity; }
        float3   get_acceleration()         const { return reinterpret_cast<const pose_info*>(data.data())->acceleration; }
        float4   get_rotation()             const { return reinterpret_cast<const pose_info*>(data.data())->rotation; }
        float3   get_angular_velocity()     const { return reinterpret_cast<const pose_info*>(data.data())->angular_velocity; }
        float3   get_angular_acceleration() const { return reinterpret_cast<const pose_info*>(data.data())->angular_acceleration; }
        uint32_t get_tracker_confidence()   const { return reinterpret_cast<const pose_info*>(data.data())->tracker_confidence; }
        uint32_t get_mapper_confidence()    const { return reinterpret_cast<const pose_info*>(data.data())->mapper_confidence; }
    };

    MAP_EXTENSION(RS2_EXTENSION_POSE_FRAME, librealsense::pose_frame);


    class archive_interface : public sensor_part
    {
    public:
        virtual callback_invocation_holder begin_callback() = 0;

        virtual frame_interface* alloc_and_track(const size_t size, const frame_additional_data& additional_data, bool requires_memory) = 0;

        virtual std::shared_ptr<metadata_parser_map> get_md_parsers() const = 0;

        virtual void flush() = 0;

        virtual frame_interface* publish_frame(frame_interface* frame) = 0;
        virtual void unpublish_frame(frame_interface* frame) = 0;
        virtual void keep_frame(frame_interface* frame) = 0;

        virtual ~archive_interface() = default;

    };

    std::shared_ptr<archive_interface> make_archive(rs2_extension type,
                                                    std::atomic<uint32_t>* in_max_frame_queue_size,
                                                    std::shared_ptr<platform::time_service> ts,
                                                    std::shared_ptr<metadata_parser_map> parsers);
}<|MERGE_RESOLUTION|>--- conflicted
+++ resolved
@@ -243,18 +243,17 @@
         depth_frame() : video_frame(), _depth_units()
         {
         }
-
-<<<<<<< HEAD
+        
         frame_interface* publish(std::shared_ptr<archive_interface> new_owner) override
         {
             _depth_units = optional_value<float>();
             return video_frame::publish(new_owner);
-=======
+        }
+        
         void keep() override
         {
             if (_original) _original->keep();
             video_frame::keep();
->>>>>>> 656025c7
         }
 
         float get_distance(int x, int y) const
