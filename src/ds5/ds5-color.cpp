--- conflicted
+++ resolved
@@ -27,11 +27,7 @@
 
         auto color_ep = std::make_shared<uvc_sensor>("RGB Camera", backend.create_uvc_device(color_devices_info.front()),
             std::unique_ptr<frame_timestamp_reader>(new ds5_timestamp_reader_from_metadata(std::move(ds5_timestamp_reader_backup))),
-<<<<<<< HEAD
-            backend.create_time_service() ,this);
-=======
             backend.create_time_service(), this);
->>>>>>> 3e8d9d0b
 
         _color_device_idx = add_sensor(color_ep);
 
