// License: Apache 2.0. See LICENSE file in root directory.
// Copyright(c) 2017 Intel Corporation. All Rights Reserved.

#include "playback_sensor.h"
#include "core/motion.h"
#include <map>
#include "types.h"

playback_sensor::playback_sensor(const device_interface& parent_device, const sensor_snapshot& sensor_description, uint32_t sensor_id):
    m_sensor_description(sensor_description),
    m_sensor_id(sensor_id),
    m_is_started(false),
    m_user_notification_callback(nullptr, [](rs2_notifications_callback* n) {}),
    m_parent_device(parent_device)
{
}
playback_sensor::~playback_sensor()
{
}

stream_profiles playback_sensor::get_stream_profiles()
{
    throw;
    //return m_sensor_description.get_streamig_profiles();
}

void playback_sensor::open(const stream_profiles& requests)
{
<<<<<<< HEAD
    auto available_profiles = m_sensor_description.get_streamig_profiles();
    for (auto&& r : requests)
    {
        if(std::find(std::begin(available_profiles), std::end(available_profiles), r) == std::end(available_profiles))
        {
            throw std::runtime_error("Failed to open sensor, requested profile is not available");
        }
    }
    for (auto&& profile : requests)
    {
        m_dispatchers.emplace(std::make_pair(profile.stream, std::make_shared<dispatcher>(10))); //TODO: what size the queue should be?
        m_dispatchers[profile.stream]->start();
    }
    
    opened(m_sensor_id, requests);
=======
    //auto available_profiles = m_sensor_description.get_streamig_profiles();
    //for (auto&& r : requests)
    //{
    //    if(std::find(std::begin(available_profiles), std::end(available_profiles), r) == std::end(available_profiles))
    //    {
    //        throw std::runtime_error("Failed to open sensor, requested profile is not available");
    //    }
    //}
    //for (auto&& profile : requests)
    //{
    //    m_dispatchers.emplace(std::make_pair(profile.stream, std::make_shared<dispatcher>(1))); //TODO: what size the queue should be?
    //    m_dispatchers[profile.stream]->start();
    //}
    //
    //opened(m_sensor_id, requests);
>>>>>>> 208e0093
}

void playback_sensor::close()
{
    for (auto dispatcher : m_dispatchers)
    {
        dispatcher.second->flush();
    }
    m_dispatchers.clear();
    closed(m_sensor_id);
}

option& playback_sensor::get_option(rs2_option id)
{
    return std::dynamic_pointer_cast<librealsense::options_interface>(m_sensor_description.get_sensor_extensions_snapshots().get_snapshots()[RS2_EXTENSION_OPTIONS ])->get_option(id);
}

const option& playback_sensor::get_option(rs2_option id) const
{
    return std::dynamic_pointer_cast<librealsense::options_interface>(m_sensor_description.get_sensor_extensions_snapshots().get_snapshots()[RS2_EXTENSION_OPTIONS ])->get_option(id);
}

const std::string& playback_sensor::get_info(rs2_camera_info info) const
{
    return std::dynamic_pointer_cast<librealsense::info_interface>(m_sensor_description.get_sensor_extensions_snapshots().get_snapshots()[RS2_EXTENSION_INFO ])->get_info(info);
}

bool playback_sensor::supports_info(rs2_camera_info info) const
{
    return std::dynamic_pointer_cast<librealsense::info_interface>(m_sensor_description.get_sensor_extensions_snapshots().get_snapshots()[RS2_EXTENSION_INFO ])->supports_info(info);
}

bool playback_sensor::supports_option(rs2_option id) const
{
    auto snapshot = m_sensor_description.get_sensor_extensions_snapshots().find(RS2_EXTENSION_OPTIONS );
    if (snapshot == nullptr)
        return false;
    auto option = std::dynamic_pointer_cast<librealsense::options_interface>(snapshot);
    if (option == nullptr)
        return false;
    return option->supports_option(id);
}

void playback_sensor::register_notifications_callback(notifications_callback_ptr callback)
{
    m_user_notification_callback = std::move(callback);
}

void playback_sensor::start(frame_callback_ptr callback)
{
    if (m_is_started == false)
    {
        started(m_sensor_id, callback);
        m_is_started = true;
        m_user_callback = callback;
    }
}
void playback_sensor::stop(bool invoke_required)
{
    if (m_is_started == true)
    {
        stopped(m_sensor_id, invoke_required);
        m_is_started = false;
    }
}
void playback_sensor::stop()
{
    stop(true);
}

bool playback_sensor::is_streaming() const
{
    return m_is_started;
}
bool playback_sensor::extend_to(rs2_extension extension_type, void** ext)
{
    std::shared_ptr<extension_snapshot> e = m_sensor_description.get_sensor_extensions_snapshots().find(extension_type);
    if(e == nullptr)
    {
        return false;
    }
    switch (extension_type)
    {
    case RS2_EXTENSION_UNKNOWN: return false;
    case RS2_EXTENSION_DEBUG : return try_extend<debug_interface>(e, ext);
    case RS2_EXTENSION_INFO : return try_extend<info_interface>(e, ext);
    case RS2_EXTENSION_MOTION : return try_extend<motion_sensor_interface>(e, ext);;
    case RS2_EXTENSION_OPTIONS : return try_extend<options_interface>(e, ext);;
    case RS2_EXTENSION_VIDEO : return try_extend<video_sensor_interface>(e, ext);;
    case RS2_EXTENSION_ROI : return try_extend<roi_sensor_interface>(e, ext);;
    case RS2_EXTENSION_VIDEO_FRAME : return try_extend<video_frame>(e, ext);
 //TODO: RS2_EXTENSION_MOTION_FRAME : return try_extend<motion_frame>(e, ext);
    case RS2_EXTENSION_COUNT :
        //[[fallthrough]];
    default:
        LOG_WARNING("Unsupported extension type: " << extension_type);
        assert(0);
        return false;
    }
}

const device_interface& playback_sensor::get_device()
{
    return m_parent_device;
}

void playback_sensor::handle_frame(frame_holder frame, bool is_real_time)
{
    if(m_is_started)
    {
        auto stream_type = frame.frame->get_stream()->get_stream_type();
		//TODO: remove this once filter is implemented (which will only read streams that were 'open'ed 
    	if(m_dispatchers.find(stream_type) == m_dispatchers.end())
		{
			return;
		}
        //TODO: Ziv, remove usage of shared_ptr when frame_holder is cpoyable
        auto pf = std::make_shared<frame_holder>(std::move(frame));
        m_dispatchers.at(stream_type)->invoke([this, pf](dispatcher::cancellable_timer t)
        {
            frame_interface* pframe = nullptr;
            std::swap((*pf).frame, pframe);
            m_user_callback->on_frame((rs2_frame*)pframe);
        });
        if(is_real_time)
        {
            m_dispatchers.at(stream_type)->flush();
        }
    }
}
void playback_sensor::flush_pending_frames()
{
    for (auto&& dispatcher : m_dispatchers)
    {
        dispatcher.second->flush();
    }
}<|MERGE_RESOLUTION|>--- conflicted
+++ resolved
@@ -26,7 +26,8 @@
 
 void playback_sensor::open(const stream_profiles& requests)
 {
-<<<<<<< HEAD
+	//Playback can only play the streams that were recorded. 
+	//Go over the requested profiles and see if they are available
     auto available_profiles = m_sensor_description.get_streamig_profiles();
     for (auto&& r : requests)
     {
@@ -35,30 +36,14 @@
             throw std::runtime_error("Failed to open sensor, requested profile is not available");
         }
     }
+	//For each stream, create a dedicated dispatching thread
     for (auto&& profile : requests)
     {
-        m_dispatchers.emplace(std::make_pair(profile.stream, std::make_shared<dispatcher>(10))); //TODO: what size the queue should be?
-        m_dispatchers[profile.stream]->start();
+        m_dispatchers.emplace(std::make_pair(profile->get_unique_id(), std::make_shared<dispatcher>(10))); //TODO: what size the queue should be?
+        m_dispatchers[profile->get_unique_id()]->start();
     }
     
     opened(m_sensor_id, requests);
-=======
-    //auto available_profiles = m_sensor_description.get_streamig_profiles();
-    //for (auto&& r : requests)
-    //{
-    //    if(std::find(std::begin(available_profiles), std::end(available_profiles), r) == std::end(available_profiles))
-    //    {
-    //        throw std::runtime_error("Failed to open sensor, requested profile is not available");
-    //    }
-    //}
-    //for (auto&& profile : requests)
-    //{
-    //    m_dispatchers.emplace(std::make_pair(profile.stream, std::make_shared<dispatcher>(1))); //TODO: what size the queue should be?
-    //    m_dispatchers[profile.stream]->start();
-    //}
-    //
-    //opened(m_sensor_id, requests);
->>>>>>> 208e0093
 }
 
 void playback_sensor::close()
@@ -169,15 +154,15 @@
 {
     if(m_is_started)
     {
-        auto stream_type = frame.frame->get_stream()->get_stream_type();
+        auto stream_id = frame.frame->get_stream()->get_unique_id();
 		//TODO: remove this once filter is implemented (which will only read streams that were 'open'ed 
-    	if(m_dispatchers.find(stream_type) == m_dispatchers.end())
+    	if(m_dispatchers.find(stream_id) == m_dispatchers.end())
 		{
 			return;
 		}
         //TODO: Ziv, remove usage of shared_ptr when frame_holder is cpoyable
         auto pf = std::make_shared<frame_holder>(std::move(frame));
-        m_dispatchers.at(stream_type)->invoke([this, pf](dispatcher::cancellable_timer t)
+        m_dispatchers.at(stream_id)->invoke([this, pf](dispatcher::cancellable_timer t)
         {
             frame_interface* pframe = nullptr;
             std::swap((*pf).frame, pframe);
@@ -185,7 +170,7 @@
         });
         if(is_real_time)
         {
-            m_dispatchers.at(stream_type)->flush();
+            m_dispatchers.at(stream_id)->flush();
         }
     }
 }
