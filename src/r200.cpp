// License: Apache 2.0. See LICENSE file in root directory.
// Copyright(c) 2015 Intel Corporation. All Rights Reserved.

#include "r200.h"
#include "r200-private.h"
#include "image.h"

#include <cstring>
#include <climits>
#include <algorithm>

namespace rsimpl
{
    r200_camera::r200_camera(std::shared_ptr<uvc::device> device, const static_device_info & info) : rs_device(device, info)
    {
        rs_option opt[] = {RS_OPTION_R200_DEPTH_UNITS};
        double units;
        get_options(opt, 1, &units);
        on_update_depth_units(static_cast<int>(units));
    }
    
    r200_camera::~r200_camera()
    {

    }

    bool is_fisheye_uvc_control(rs_option option)
    {
        return (option == RS_OPTION_FISHEYE_COLOR_EXPOSURE) ||
               (option == RS_OPTION_FISHEYE_COLOR_GAIN);
    }

    bool is_fisheye_xu_control(rs_option option)
    {
        return (option == RS_OPTION_FISHEYE_STROBE) ||
               (option == RS_OPTION_FISHEYE_EXT_TRIG);
    }

    std::shared_ptr<rs_device> make_device(std::shared_ptr<uvc::device> device, static_device_info& info, r200::r200_calibration& c)
    {
        info.stream_subdevices[RS_STREAM_DEPTH] = 1;
        info.stream_subdevices[RS_STREAM_COLOR] = 2;
        info.stream_subdevices[RS_STREAM_INFRARED] = 0;
        info.stream_subdevices[RS_STREAM_INFRARED2] = 0;

        // Set up modes for left/right/z images
        for(auto fps : {30, 60, 90})
        {
            // Subdevice 0 can provide left/right infrared via four pixel formats, in three resolutions, which can either be uncropped or cropped to match Z
            for(auto pf : {pf_y8, pf_y8i, pf_y16, pf_y12i})
            {
                info.subdevice_modes.push_back({0, {640, 481}, pf, fps, c.modesLR[0], {}, { -6}});  
                info.subdevice_modes.push_back({0, {640, 373}, pf, fps, c.modesLR[1], {}, { -6}});  
                info.subdevice_modes.push_back({0, {640, 254}, pf, fps, c.modesLR[2], {}, { -6}});  
            }

            // Subdevice 1 can provide depth, in three resolutions, which can either be unpadded or padded to match left/right
            info.subdevice_modes.push_back({1, {628, 469}, pf_z16,  fps, pad_crop_intrinsics(c.modesLR[0], -6), {}, {0}});
            info.subdevice_modes.push_back({1, {628, 361}, pf_z16,  fps, pad_crop_intrinsics(c.modesLR[1], -6), {}, {0}});
            info.subdevice_modes.push_back({1, {628, 242}, pf_z16,  fps, pad_crop_intrinsics(c.modesLR[2], -6), {}, {0}});
        }

        // Subdevice 2 can provide color, in several formats and framerates
        info.subdevice_modes.push_back({ 2, { 320, 240 }, pf_yuy2, 60, scale_intrinsics(c.intrinsicsThird[1], 320, 240), { c.modesThird[1][1] }, { 0 } });
        info.subdevice_modes.push_back({ 2, { 320, 240 }, pf_yuy2, 30, scale_intrinsics(c.intrinsicsThird[1], 320, 240), { c.modesThird[1][1] }, { 0 } });
        info.subdevice_modes.push_back({ 2, { 320, 240 }, pf_yuy2, 15, scale_intrinsics(c.intrinsicsThird[1], 320, 240), { c.modesThird[1][1] }, { 0 } });
        info.subdevice_modes.push_back({ 2, { 640, 480 }, pf_yuy2, 60, c.intrinsicsThird[1], { c.modesThird[1][0] }, { 0 } });
        info.subdevice_modes.push_back({ 2, { 640, 480 }, pf_yuy2, 30, c.intrinsicsThird[1], { c.modesThird[1][0] }, { 0 } });
        info.subdevice_modes.push_back({ 2, { 640, 480 }, pf_yuy2, 15, c.intrinsicsThird[1], { c.modesThird[1][0] }, { 0 } });
        info.subdevice_modes.push_back({ 2, { 1280, 720 }, pf_yuy2, 30, scale_intrinsics(c.intrinsicsThird[0], 1280, 720), { c.modesThird[0][1] }, { 0 } });
        info.subdevice_modes.push_back({ 2, { 1280, 720 }, pf_yuy2, 15, scale_intrinsics(c.intrinsicsThird[0], 1280, 720), { c.modesThird[0][1] }, { 0 } });

        info.subdevice_modes.push_back({ 2, { 1920, 1080 }, pf_yuy2, 30, c.intrinsicsThird[0], { c.modesThird[0][0] }, { 0 } });
        info.subdevice_modes.push_back({ 2, { 1920, 1080 }, pf_yuy2, 15, c.intrinsicsThird[0], { c.modesThird[0][0] }, { 0 } });        

        // Set up interstream rules for left/right/z images
        for(auto ir : {RS_STREAM_INFRARED, RS_STREAM_INFRARED2})
        {
            info.interstream_rules.push_back({RS_STREAM_DEPTH, ir, &stream_request::width, 0, 12});
            info.interstream_rules.push_back({RS_STREAM_DEPTH, ir, &stream_request::height, 0, 12});
            info.interstream_rules.push_back({RS_STREAM_DEPTH, ir, &stream_request::fps, 0, 0});
        }

        info.presets[RS_STREAM_INFRARED][RS_PRESET_BEST_QUALITY] = {true, 480, 360, RS_FORMAT_Y8,   60};
        info.presets[RS_STREAM_DEPTH   ][RS_PRESET_BEST_QUALITY] = {true, 480, 360, RS_FORMAT_Z16,  60};
        info.presets[RS_STREAM_COLOR   ][RS_PRESET_BEST_QUALITY] = {true, 640, 480, RS_FORMAT_RGB8, 60};

        info.presets[RS_STREAM_INFRARED][RS_PRESET_LARGEST_IMAGE] = {true, 640,   480, RS_FORMAT_Y8,   60};
        info.presets[RS_STREAM_DEPTH   ][RS_PRESET_LARGEST_IMAGE] = {true, 640,   480, RS_FORMAT_Z16,  60};
        info.presets[RS_STREAM_COLOR   ][RS_PRESET_LARGEST_IMAGE] = {true, 1920, 1080, RS_FORMAT_RGB8, 30};

        info.presets[RS_STREAM_INFRARED][RS_PRESET_HIGHEST_FRAMERATE] = {true, 320, 240, RS_FORMAT_Y8,   60};
        info.presets[RS_STREAM_DEPTH   ][RS_PRESET_HIGHEST_FRAMERATE] = {true, 320, 240, RS_FORMAT_Z16,  60};
        info.presets[RS_STREAM_COLOR   ][RS_PRESET_HIGHEST_FRAMERATE] = {true, 640, 480, RS_FORMAT_RGB8, 60};

        for(int i=0; i<RS_PRESET_COUNT; ++i)
            info.presets[RS_STREAM_INFRARED2][i] = info.presets[RS_STREAM_INFRARED][i];

		info.options = {
			{RS_OPTION_R200_LR_AUTO_EXPOSURE_ENABLED,                   0, 1,           1},
			{RS_OPTION_R200_EMITTER_ENABLED,                            0, 1,           1},
			{RS_OPTION_R200_DEPTH_UNITS,                                1, INT_MAX,     1}, // What is the real range?
			{RS_OPTION_R200_DEPTH_CLAMP_MIN,                            0, USHRT_MAX,   1},
			{RS_OPTION_R200_DEPTH_CLAMP_MAX,                            0, USHRT_MAX,   1},
			{RS_OPTION_R200_DISPARITY_MULTIPLIER,                       1, 1000,        1},
			{RS_OPTION_R200_DISPARITY_SHIFT,                            0, 0,           1},

			{RS_OPTION_R200_AUTO_EXPOSURE_MEAN_INTENSITY_SET_POINT,     0, 4095,        0},
			{RS_OPTION_R200_AUTO_EXPOSURE_BRIGHT_RATIO_SET_POINT,       0, 1,           0},
			{RS_OPTION_R200_AUTO_EXPOSURE_KP_GAIN,                      0, 1000,        0},
			{RS_OPTION_R200_AUTO_EXPOSURE_KP_EXPOSURE,                  0, 1000,        0},
			{RS_OPTION_R200_AUTO_EXPOSURE_KP_DARK_THRESHOLD,            0, 1000,        0},
			{RS_OPTION_R200_AUTO_EXPOSURE_TOP_EDGE,                     0, USHRT_MAX,   1},
			{RS_OPTION_R200_AUTO_EXPOSURE_BOTTOM_EDGE,                  0, USHRT_MAX,   1},
			{RS_OPTION_R200_AUTO_EXPOSURE_LEFT_EDGE,                    0, USHRT_MAX,   1},
			{RS_OPTION_R200_AUTO_EXPOSURE_RIGHT_EDGE,                   0, USHRT_MAX,   1},

			{RS_OPTION_R200_DEPTH_CONTROL_ESTIMATE_MEDIAN_DECREMENT,    0, 0xFF,        1},
			{RS_OPTION_R200_DEPTH_CONTROL_ESTIMATE_MEDIAN_INCREMENT,    0, 0xFF,        1},
			{RS_OPTION_R200_DEPTH_CONTROL_MEDIAN_THRESHOLD,             0, 0x3FF,       1},
			{RS_OPTION_R200_DEPTH_CONTROL_SCORE_MINIMUM_THRESHOLD,      0, 0x3FF,       1},
			{RS_OPTION_R200_DEPTH_CONTROL_SCORE_MAXIMUM_THRESHOLD,      0, 0x3FF,       1},
			{RS_OPTION_R200_DEPTH_CONTROL_TEXTURE_COUNT_THRESHOLD,      0, 0x1F,        1},
			{RS_OPTION_R200_DEPTH_CONTROL_TEXTURE_DIFFERENCE_THRESHOLD, 0, 0x3FF,       1},
			{RS_OPTION_R200_DEPTH_CONTROL_SECOND_PEAK_THRESHOLD,        0, 0x3FF,       1},
			{RS_OPTION_R200_DEPTH_CONTROL_NEIGHBOR_THRESHOLD,           0, 0x3FF,       1},
            {RS_OPTION_R200_DEPTH_CONTROL_LR_THRESHOLD,                 0, 0x7FF,       1}
		};

        if (uvc::is_device_connected(*device, PID_INTEL_CAMERA, FISHEYE_PRODUCT_ID))
        {
            info.options.push_back({RS_OPTION_FISHEYE_COLOR_EXPOSURE});
            info.options.push_back({RS_OPTION_FISHEYE_COLOR_GAIN});
            info.options.push_back({RS_OPTION_FISHEYE_STROBE, 0, 1, 1, 0});
            info.options.push_back({RS_OPTION_FISHEYE_EXT_TRIG, 0, 1, 1, 0});
        }

        // We select the depth/left infrared camera's viewpoint to be the origin
        info.stream_poses[RS_STREAM_DEPTH] = {{{1,0,0},{0,1,0},{0,0,1}},{0,0,0}};
        info.stream_poses[RS_STREAM_INFRARED] = {{{1,0,0},{0,1,0},{0,0,1}},{0,0,0}};

        // The right infrared camera is offset along the +x axis by the baseline (B)
        info.stream_poses[RS_STREAM_INFRARED2] = {{{1, 0, 0}, {0, 1, 0}, {0, 0, 1}}, {c.B * 0.001f, 0, 0}}; // Sterling comment

        // The transformation between the depth camera and third camera is described by a translation vector (T), followed by rotation matrix (Rthird)
        for(int i=0; i<3; ++i) for(int j=0; j<3; ++j)
            info.stream_poses[RS_STREAM_COLOR].orientation(i,j) = c.Rthird[i*3+j];
        for(int i=0; i<3; ++i)
            info.stream_poses[RS_STREAM_COLOR].position[i] = c.T[i] * 0.001f;

        // Our position is added AFTER orientation is applied, not before, so we must multiply Rthird * T to compute it
        info.stream_poses[RS_STREAM_COLOR].position = info.stream_poses[RS_STREAM_COLOR].orientation * info.stream_poses[RS_STREAM_COLOR].position;
        info.nominal_depth_scale = 0.001f;
        info.serial = std::to_string(c.serial_number);
        info.firmware_version = r200::read_firmware_version(*device);

        // On LibUVC backends, the R200 should use four transfer buffers
        info.num_libuvc_transfer_buffers = 4;
        return std::make_shared<r200_camera>(device, info);
    }

    bool r200_camera::is_disparity_mode_enabled() const
    {
        auto & depth = get_stream_interface(RS_STREAM_DEPTH);
        return depth.is_enabled() && depth.get_format() == RS_FORMAT_DISPARITY16;
    }

    void r200_camera::on_update_depth_units(uint32_t units)
    {
        if(is_disparity_mode_enabled()) return;
        config.depth_scale = (float)units / 1000000; // Convert from micrometers to meters
    }

    void r200_camera::on_update_disparity_multiplier(double multiplier)
    {
        if(!is_disparity_mode_enabled()) return;
        auto & depth = get_stream_interface(RS_STREAM_DEPTH);
        float baseline = get_stream_interface(RS_STREAM_INFRARED2).get_extrinsics_to(depth).translation[0];
        config.depth_scale = static_cast<float>(depth.get_intrinsics().fx * baseline * multiplier);
    }

    void r200_camera::set_options(const rs_option options[], int count, const double values[])
    {
        auto & dev = get_device();
        auto minmax_writer = make_struct_interface<r200::range    >([&dev]() { return r200::get_min_max_depth(dev);           }, [&dev](r200::range     v) { r200::set_min_max_depth(dev,v);           });
        auto disp_writer   = make_struct_interface<r200::disp_mode>([&dev]() { return r200::get_disparity_mode(dev);          }, [&dev](r200::disp_mode v) { r200::set_disparity_mode(dev,v);          });
        auto ae_writer     = make_struct_interface<r200::ae_params>([&dev]() { return r200::get_lr_auto_exposure_params(dev); }, [&dev](r200::ae_params v) { r200::set_lr_auto_exposure_params(dev,v); });
        auto dc_writer     = make_struct_interface<r200::dc_params>([&dev]() { return r200::get_depth_params(dev);            }, [&dev](r200::dc_params v) { r200::set_depth_params(dev,v);            });

        for(int i=0; i<count; ++i)
        {
            if(is_fisheye_uvc_control(options[i]))
            {
                uvc::set_pu_control_with_retry(get_device(), 3, options[i], static_cast<int>(values[i]));
                continue;
            }

            if(uvc::is_pu_control(options[i]))
            {
                uvc::set_pu_control_with_retry(get_device(), 2, options[i], static_cast<int>(values[i]));
                continue;
            }

            switch(options[i])
            {
            case RS_OPTION_FISHEYE_STROBE:             r200::set_strobe            (get_device(), static_cast<uint8_t>(values[i])); break;
            case RS_OPTION_FISHEYE_EXT_TRIG:           r200::set_ext_trig          (get_device(), static_cast<uint8_t>(values[i])); break;

            case RS_OPTION_R200_LR_AUTO_EXPOSURE_ENABLED:                   r200::set_lr_exposure_mode(get_device(), static_cast<uint8_t>(values[i])); break;
            case RS_OPTION_R200_LR_GAIN:                                    r200::set_lr_gain(get_device(), {get_lr_framerate(), static_cast<uint32_t>(values[i])}); break; // TODO: May need to set this on start if framerate changes
            case RS_OPTION_R200_LR_EXPOSURE:                                r200::set_lr_exposure(get_device(), {get_lr_framerate(), static_cast<uint32_t>(values[i])}); break; // TODO: May need to set this on start if framerate changes
            case RS_OPTION_R200_EMITTER_ENABLED:                            r200::set_emitter_state(get_device(), !!values[i]); break;
            case RS_OPTION_R200_DEPTH_UNITS:                                r200::set_depth_units(get_device(), static_cast<uint32_t>(values[i]));
                on_update_depth_units(static_cast<uint32_t>(values[i])); break;

            case RS_OPTION_R200_DEPTH_CLAMP_MIN:                            minmax_writer.set(&r200::range::min, values[i]); break;
            case RS_OPTION_R200_DEPTH_CLAMP_MAX:                            minmax_writer.set(&r200::range::max, values[i]); break;

            case RS_OPTION_R200_DISPARITY_MULTIPLIER:                       disp_writer.set(&r200::disp_mode::disparity_multiplier, values[i]); break;
            case RS_OPTION_R200_DISPARITY_SHIFT:                            r200::set_disparity_shift(get_device(), static_cast<uint32_t>(values[i])); break;

            case RS_OPTION_R200_AUTO_EXPOSURE_MEAN_INTENSITY_SET_POINT:     ae_writer.set(&r200::ae_params::mean_intensity_set_point, values[i]); break;
            case RS_OPTION_R200_AUTO_EXPOSURE_BRIGHT_RATIO_SET_POINT:       ae_writer.set(&r200::ae_params::bright_ratio_set_point,   values[i]); break;
            case RS_OPTION_R200_AUTO_EXPOSURE_KP_GAIN:                      ae_writer.set(&r200::ae_params::kp_gain,                  values[i]); break;
            case RS_OPTION_R200_AUTO_EXPOSURE_KP_EXPOSURE:                  ae_writer.set(&r200::ae_params::kp_exposure,              values[i]); break;
            case RS_OPTION_R200_AUTO_EXPOSURE_KP_DARK_THRESHOLD:            ae_writer.set(&r200::ae_params::kp_dark_threshold,        values[i]); break;
            case RS_OPTION_R200_AUTO_EXPOSURE_TOP_EDGE:                     ae_writer.set(&r200::ae_params::exposure_top_edge,        values[i]); break;
            case RS_OPTION_R200_AUTO_EXPOSURE_BOTTOM_EDGE:                  ae_writer.set(&r200::ae_params::exposure_bottom_edge,     values[i]); break;
            case RS_OPTION_R200_AUTO_EXPOSURE_LEFT_EDGE:                    ae_writer.set(&r200::ae_params::exposure_left_edge,       values[i]); break;
            case RS_OPTION_R200_AUTO_EXPOSURE_RIGHT_EDGE:                   ae_writer.set(&r200::ae_params::exposure_right_edge,      values[i]); break;

            case RS_OPTION_R200_DEPTH_CONTROL_ESTIMATE_MEDIAN_DECREMENT:    dc_writer.set(&r200::dc_params::robbins_munroe_minus_inc, values[i]); break;
            case RS_OPTION_R200_DEPTH_CONTROL_ESTIMATE_MEDIAN_INCREMENT:    dc_writer.set(&r200::dc_params::robbins_munroe_plus_inc,  values[i]); break;
            case RS_OPTION_R200_DEPTH_CONTROL_MEDIAN_THRESHOLD:             dc_writer.set(&r200::dc_params::median_thresh,            values[i]); break;
            case RS_OPTION_R200_DEPTH_CONTROL_SCORE_MINIMUM_THRESHOLD:      dc_writer.set(&r200::dc_params::score_min_thresh,         values[i]); break;
            case RS_OPTION_R200_DEPTH_CONTROL_SCORE_MAXIMUM_THRESHOLD:      dc_writer.set(&r200::dc_params::score_max_thresh,         values[i]); break;
            case RS_OPTION_R200_DEPTH_CONTROL_TEXTURE_COUNT_THRESHOLD:      dc_writer.set(&r200::dc_params::texture_count_thresh,     values[i]); break;
            case RS_OPTION_R200_DEPTH_CONTROL_TEXTURE_DIFFERENCE_THRESHOLD: dc_writer.set(&r200::dc_params::texture_diff_thresh,      values[i]); break;
            case RS_OPTION_R200_DEPTH_CONTROL_SECOND_PEAK_THRESHOLD:        dc_writer.set(&r200::dc_params::second_peak_thresh,       values[i]); break;
            case RS_OPTION_R200_DEPTH_CONTROL_NEIGHBOR_THRESHOLD:           dc_writer.set(&r200::dc_params::neighbor_thresh,          values[i]); break;
            case RS_OPTION_R200_DEPTH_CONTROL_LR_THRESHOLD:                 dc_writer.set(&r200::dc_params::lr_thresh,                values[i]); break;

            default: LOG_WARNING("Cannot set " << options[i] << " to " << values[i] << " on " << get_name()); break;
            }
        }

        minmax_writer.commit();
        disp_writer.commit();
        if(disp_writer.active) on_update_disparity_multiplier(disp_writer.struct_.disparity_multiplier);
        ae_writer.commit();
        dc_writer.commit();
    }

    std::shared_ptr<rs_device> make_r200_device(std::shared_ptr<uvc::device> device)
    {
        LOG_INFO("Connecting to Intel RealSense R200");

        static_device_info info;
        info.name = {"Intel RealSense R200"};
        auto c = r200::read_camera_info(*device);
        info.subdevice_modes.push_back({ 2, { 1920, 1080 }, pf_rw10, 30, c.intrinsicsThird[0], { c.modesThird[0][0] }, { 0 } });

        return make_device(device, info, c);
    }

    std::shared_ptr<rs_device> make_lr200_device(std::shared_ptr<uvc::device> device)
    {
        LOG_INFO("Connecting to Intel RealSense LR200");

        static_device_info info;
        info.name = { "Intel RealSense LR200" };
        auto c = r200::read_camera_info(*device);
        info.subdevice_modes.push_back({ 2, { 1920, 1080 }, pf_rw16, 30, c.intrinsicsThird[0], { c.modesThird[0][0] }, { 0 } });

        return make_device(device, info, c);
    }

    std::shared_ptr<rs_device> make_zr300_device(std::shared_ptr<uvc::device> device)
    {
        LOG_INFO("Connecting to Intel RealSense ZR300");

        static_device_info info;
        info.name = { "Intel RealSense ZR300" };
        auto c = r200::read_camera_info(*device);        
        info.subdevice_modes.push_back({ 2, { 1920, 1080 }, pf_rw16, 30, c.intrinsicsThird[0], { c.modesThird[0][0] }, { 0 } });

<<<<<<< HEAD
        // Aqcuire Device handle for Motion Module API
        r200::claim_motion_module_interface(*device);
=======

        if (uvc::is_device_connected(*device, PID_INTEL_CAMERA, FISHEYE_PRODUCT_ID))
        {
            info.stream_subdevices[RS_STREAM_FISHEYE] = 3;
            info.presets[RS_STREAM_FISHEYE][RS_PRESET_BEST_QUALITY] = {true, 640, 480, RS_FORMAT_RAW10,   60};
            info.subdevice_modes.push_back({3, {640, 480}, pf_rw10, 60, c.intrinsicsThird[1], {c.modesThird[1][0]}, {0}});
        }
        // TODO: Power on Fisheye camera (mmpwr 1)
>>>>>>> c2dda1df

        return make_device(device, info, c);
    }

    void r200_camera::get_options(const rs_option options[], int count, double values[])
    {
        auto & dev = get_device();
        auto minmax_reader = make_struct_interface<r200::range    >([&dev]() { return r200::get_min_max_depth(dev);           }, [&dev](r200::range     v) { r200::set_min_max_depth(dev,v);           });
        auto disp_reader   = make_struct_interface<r200::disp_mode>([&dev]() { return r200::get_disparity_mode(dev);          }, [&dev](r200::disp_mode v) { r200::set_disparity_mode(dev,v);          });
        auto ae_reader     = make_struct_interface<r200::ae_params>([&dev]() { return r200::get_lr_auto_exposure_params(dev); }, [&dev](r200::ae_params v) { r200::set_lr_auto_exposure_params(dev,v); });
        auto dc_reader     = make_struct_interface<r200::dc_params>([&dev]() { return r200::get_depth_params(dev);            }, [&dev](r200::dc_params v) { r200::set_depth_params(dev,v);            }); 

        for(int i=0; i<count; ++i)
        {
            if (is_fisheye_uvc_control(options[i]))
            {
                values[i] = uvc::get_pu_control(get_device(), 3, options[i]);
                continue;
            }

            if(uvc::is_pu_control(options[i]))
            {
                values[i] = uvc::get_pu_control(get_device(), 2, options[i]);
                continue;
            }

            switch(options[i])
            {

            case RS_OPTION_FISHEYE_STROBE:             values[i] = r200::get_strobe            (get_device()); break;
            case RS_OPTION_FISHEYE_EXT_TRIG:           values[i] = r200::get_ext_trig          (get_device()); break;

            case RS_OPTION_R200_LR_AUTO_EXPOSURE_ENABLED:                   values[i] = r200::get_lr_exposure_mode(get_device()); break;
            
            case RS_OPTION_R200_LR_GAIN: // Gain is framerate dependent
                r200::set_lr_gain_discovery(get_device(), {get_lr_framerate()});
                values[i] = r200::get_lr_gain(get_device()).value;
                break;
            case RS_OPTION_R200_LR_EXPOSURE: // Exposure is framerate dependent
                r200::set_lr_exposure_discovery(get_device(), {get_lr_framerate()});
                values[i] = r200::get_lr_exposure(get_device()).value;
                break;
            case RS_OPTION_R200_EMITTER_ENABLED:
                values[i] = r200::get_emitter_state(get_device(), is_capturing(), get_stream_interface(RS_STREAM_DEPTH).is_enabled());
                break;

            case RS_OPTION_R200_DEPTH_UNITS:                                values[i] = r200::get_depth_units(get_device());  break;

            case RS_OPTION_R200_DEPTH_CLAMP_MIN:                            values[i] = minmax_reader.get(&r200::range::min); break;
            case RS_OPTION_R200_DEPTH_CLAMP_MAX:                            values[i] = minmax_reader.get(&r200::range::max); break;

            case RS_OPTION_R200_DISPARITY_MULTIPLIER:                       values[i] = disp_reader.get(&r200::disp_mode::disparity_multiplier); break;
            case RS_OPTION_R200_DISPARITY_SHIFT:                            values[i] = r200::get_disparity_shift(get_device()); break;

            case RS_OPTION_R200_AUTO_EXPOSURE_MEAN_INTENSITY_SET_POINT:     values[i] = ae_reader.get(&r200::ae_params::mean_intensity_set_point); break;
            case RS_OPTION_R200_AUTO_EXPOSURE_BRIGHT_RATIO_SET_POINT:       values[i] = ae_reader.get(&r200::ae_params::bright_ratio_set_point  ); break;
            case RS_OPTION_R200_AUTO_EXPOSURE_KP_GAIN:                      values[i] = ae_reader.get(&r200::ae_params::kp_gain                 ); break;
            case RS_OPTION_R200_AUTO_EXPOSURE_KP_EXPOSURE:                  values[i] = ae_reader.get(&r200::ae_params::kp_exposure             ); break;
            case RS_OPTION_R200_AUTO_EXPOSURE_KP_DARK_THRESHOLD:            values[i] = ae_reader.get(&r200::ae_params::kp_dark_threshold       ); break;
            case RS_OPTION_R200_AUTO_EXPOSURE_TOP_EDGE:                     values[i] = ae_reader.get(&r200::ae_params::exposure_top_edge       ); break;
            case RS_OPTION_R200_AUTO_EXPOSURE_BOTTOM_EDGE:                  values[i] = ae_reader.get(&r200::ae_params::exposure_bottom_edge    ); break;
            case RS_OPTION_R200_AUTO_EXPOSURE_LEFT_EDGE:                    values[i] = ae_reader.get(&r200::ae_params::exposure_left_edge      ); break;
            case RS_OPTION_R200_AUTO_EXPOSURE_RIGHT_EDGE:                   values[i] = ae_reader.get(&r200::ae_params::exposure_right_edge     ); break;

            case RS_OPTION_R200_DEPTH_CONTROL_ESTIMATE_MEDIAN_DECREMENT:    values[i] = dc_reader.get(&r200::dc_params::robbins_munroe_minus_inc); break;
            case RS_OPTION_R200_DEPTH_CONTROL_ESTIMATE_MEDIAN_INCREMENT:    values[i] = dc_reader.get(&r200::dc_params::robbins_munroe_plus_inc ); break;
            case RS_OPTION_R200_DEPTH_CONTROL_MEDIAN_THRESHOLD:             values[i] = dc_reader.get(&r200::dc_params::median_thresh           ); break;
            case RS_OPTION_R200_DEPTH_CONTROL_SCORE_MINIMUM_THRESHOLD:      values[i] = dc_reader.get(&r200::dc_params::score_min_thresh        ); break;
            case RS_OPTION_R200_DEPTH_CONTROL_SCORE_MAXIMUM_THRESHOLD:      values[i] = dc_reader.get(&r200::dc_params::score_max_thresh        ); break;
            case RS_OPTION_R200_DEPTH_CONTROL_TEXTURE_COUNT_THRESHOLD:      values[i] = dc_reader.get(&r200::dc_params::texture_count_thresh    ); break;
            case RS_OPTION_R200_DEPTH_CONTROL_TEXTURE_DIFFERENCE_THRESHOLD: values[i] = dc_reader.get(&r200::dc_params::texture_diff_thresh     ); break;
            case RS_OPTION_R200_DEPTH_CONTROL_SECOND_PEAK_THRESHOLD:        values[i] = dc_reader.get(&r200::dc_params::second_peak_thresh      ); break;
            case RS_OPTION_R200_DEPTH_CONTROL_NEIGHBOR_THRESHOLD:           values[i] = dc_reader.get(&r200::dc_params::neighbor_thresh         ); break;
            case RS_OPTION_R200_DEPTH_CONTROL_LR_THRESHOLD:                 values[i] = dc_reader.get(&r200::dc_params::lr_thresh               ); break;

            default: LOG_WARNING("Cannot get " << options[i] << " on " << get_name()); break;
            }
        }
    }

    void r200_camera::on_before_start(const std::vector<subdevice_mode_selection> & selected_modes)
    {
        rs_option depth_units_option = RS_OPTION_R200_DEPTH_UNITS;
        double depth_units;

        uint8_t streamIntent = 0;
        for(const auto & m : selected_modes)
        {
            switch(m.mode.subdevice)
            {
            case 0: streamIntent |= r200::STATUS_BIT_LR_STREAMING; break;
            case 2: streamIntent |= r200::STATUS_BIT_WEB_STREAMING; break;
            case 1: 
                streamIntent |= r200::STATUS_BIT_Z_STREAMING; 
                auto dm = r200::get_disparity_mode(get_device());
                switch(m.get_format(RS_STREAM_DEPTH))
                {
                default: throw std::logic_error("unsupported R200 depth format");
                case RS_FORMAT_Z16: 
                    dm.is_disparity_enabled = 0;
                    get_options(&depth_units_option, 1, &depth_units);
                    on_update_depth_units(static_cast<int>(depth_units));
                    break;
                case RS_FORMAT_DISPARITY16: 
                    dm.is_disparity_enabled = 1;
                    on_update_disparity_multiplier(static_cast<float>(dm.disparity_multiplier));
                    break;
                }
                r200::set_disparity_mode(get_device(), dm);
                break;
            }
        }
        r200::set_stream_intent(get_device(), streamIntent);
    }

    rs_stream r200_camera::select_key_stream(const std::vector<rsimpl::subdevice_mode_selection> & selected_modes)
    {
        // When all streams are enabled at an identical framerate, R200 images are delivered in the order: Z -> Third -> L/R
        // To maximize the chance of being able to deliver coherent framesets, we want to wait on the latest image coming from
        // a stream running at the fastest framerate.
        int fps[RS_STREAM_NATIVE_COUNT] = {}, max_fps = 0;
        for(const auto & m : selected_modes)
        {
            for(const auto & output : m.get_outputs())
            {
                fps[output.first] = m.mode.fps;
                max_fps = std::max(max_fps, m.mode.fps);
            }
        }

        // Select the "latest arriving" stream which is running at the fastest framerate
        for(auto s : {RS_STREAM_COLOR, RS_STREAM_INFRARED2, RS_STREAM_INFRARED, RS_STREAM_FISHEYE})
        {
            if(fps[s] == max_fps) return s;
        }
        return RS_STREAM_DEPTH;
    }

    uint32_t r200_camera::get_lr_framerate() const
    {
        for(auto s : {RS_STREAM_DEPTH, RS_STREAM_INFRARED, RS_STREAM_INFRARED2})
        {
            auto & stream = get_stream_interface(s);
            if(stream.is_enabled()) return static_cast<uint32_t>(stream.get_framerate());
        }
        return 30; // If no streams have yet been enabled, return the minimum possible left/right framerate, to allow the maximum possible exposure range
    }

    /*void r200_camera::set_xu_option(rs_option option, int value)
    {
        if(is_capturing())
        {
            switch(option)
            {
            case RS_OPTION_R200_DEPTH_UNITS:
            case RS_OPTION_R200_DEPTH_CLAMP_MIN:
            case RS_OPTION_R200_DEPTH_CLAMP_MAX:
            case RS_OPTION_R200_DISPARITY_MULTIPLIER:
            case RS_OPTION_R200_DISPARITY_SHIFT:
                throw std::runtime_error("cannot set this option after rs_start_capture(...)");
            }
        }
    }*/
    
    bool r200_camera::supports_option(rs_option option) const
    {
        // We have special logic to implement LR gain and exposure, so they do not belong to the standard option list
        return option == RS_OPTION_R200_LR_GAIN || option == RS_OPTION_R200_LR_EXPOSURE || rs_device::supports_option(option);
    }

    void r200_camera::get_option_range(rs_option option, double & min, double & max, double & step, double & def)
    {
        if (is_fisheye_uvc_control(option))
        {
            int mn, mx, stp, df;
            uvc::get_pu_control_range(get_device(), 3, option, &mn, &mx, &stp, &df);
            min = mn;
            max = mx;
            step = stp;
            def = df;
            return;
        }

        // Gain min/max is framerate dependent
        if(option == RS_OPTION_R200_LR_GAIN)
        {
            r200::set_lr_gain_discovery(get_device(), {get_lr_framerate()});
            auto disc = r200::get_lr_gain_discovery(get_device());
            min = disc.min;
            max = disc.max;
            step = 1;
            def = disc.default_value;
            return;
        }

        // Exposure min/max is framerate dependent
        if(option == RS_OPTION_R200_LR_EXPOSURE)
        {
            r200::set_lr_exposure_discovery(get_device(), {get_lr_framerate()});
            auto disc = r200::get_lr_exposure_discovery(get_device());
            min = disc.min;
            max = disc.max;
            step = 1;
            def = disc.default_value;
            return;
        }

        // Default to parent implementation
        rs_device::get_option_range(option, min, max, step, def);
    }

    // All R200 images which are not in YUY2 format contain an extra row of pixels, called the "dinghy", which contains useful information
    const r200::Dinghy & get_dinghy(const subdevice_mode & mode, const void * frame)
    {
        return *reinterpret_cast<const r200::Dinghy *>(reinterpret_cast<const uint8_t *>(frame) + mode.pf.get_image_size(mode.native_dims.x, mode.native_dims.y-1));
    }

    class dinghy_timestamp_reader : public frame_timestamp_reader
    {
        int max_fps;
    public:
        dinghy_timestamp_reader(int max_fps) : max_fps(max_fps) {}

        bool validate_frame(const subdevice_mode & mode, const void * frame) const override 
        {
            if (mode.subdevice == 3) // Fisheye camera
                return true;


            // No dinghy available on YUY2 images
            if(mode.pf.fourcc == pf_yuy2.fourcc) return true;

            // Check magic number for all subdevices
            auto & dinghy = get_dinghy(mode, frame);
            const uint32_t magic_numbers[] = {0x08070605, 0x04030201, 0x8A8B8C8D};
            if(dinghy.magicNumber != magic_numbers[mode.subdevice])
            {
                LOG_WARNING("Subdevice " << mode.subdevice << " bad magic number 0x" << std::hex << dinghy.magicNumber);
                return false;
            }

            // Check frame status for left/right/Z subdevices only
            if(dinghy.frameStatus != 0 && mode.subdevice != 2)
            {
                LOG_WARNING("Subdevice " << mode.subdevice << " frame status 0x" << std::hex << dinghy.frameStatus);
                return false;
            }

            // Check VDF error status for all subdevices
            if(dinghy.VDFerrorStatus != 0)
            {
                LOG_WARNING("Subdevice " << mode.subdevice << " VDF error status 0x" << std::hex << dinghy.VDFerrorStatus);
                return false;
            }

            // Check CAM module status for left/right subdevice only
            if (dinghy.CAMmoduleStatus != 0 && mode.subdevice == 0)
            {
                LOG_WARNING("Subdevice " << mode.subdevice << " CAM module status 0x" << std::hex << dinghy.CAMmoduleStatus);
                return false;
            }        
            
            // TODO: Check for missing or duplicate frame numbers
            return true;
        }

        int get_frame_timestamp(const subdevice_mode & mode, const void * frame) override 
        { 
            int frame_number = 0;
            if(mode.pf.fourcc == pf_yuy2.fourcc)
            {
                // YUY2 images encode the frame number in the low order bits of the final 32 bytes of the image
                auto data = reinterpret_cast<const uint8_t *>(frame) + ((mode.native_dims.x * mode.native_dims.y) - 32) * 2;
                for(int i = 0; i < 32; ++i)
                {
                    frame_number |= ((*data & 1) << (i & 1 ? 32 - i : 30 - i));
                    data += 2;
                }
            }
            else frame_number = get_dinghy(mode, frame).frameCount; // All other formats can use the frame number in the dinghy row
            return frame_number * 1000 / max_fps;
        }
    };

    class serial_timestamp_generator : public frame_timestamp_reader
    {
        int fps, serial_frame_number;
    public:
        serial_timestamp_generator(int fps) : fps(fps), serial_frame_number() {}

        bool validate_frame(const subdevice_mode & mode, const void * frame) const override { return true; }
        int get_frame_timestamp(const subdevice_mode &, const void *) override 
        { 
            ++serial_frame_number;
            return serial_frame_number * 1000 / fps;
        }
    };

    std::shared_ptr<frame_timestamp_reader> r200_camera::create_frame_timestamp_reader() const
    {
        // If left, right, or Z streams are enabled, convert frame numbers to millisecond timestamps based on LRZ framerate
        for(auto s : {RS_STREAM_DEPTH, RS_STREAM_INFRARED, RS_STREAM_INFRARED2, RS_STREAM_FISHEYE})
        {
            auto & si = get_stream_interface(s);
            if(si.is_enabled()) return std::make_shared<dinghy_timestamp_reader>(si.get_framerate());
        }

        // If only color stream is enabled, generate serial frame timestamps (no HW frame numbers available)
        auto & si = get_stream_interface(RS_STREAM_COLOR);
        if(si.is_enabled()) return std::make_shared<serial_timestamp_generator>(si.get_framerate());

        // No streams enabled, so no need for a timestamp converter
        return nullptr;
    }
}<|MERGE_RESOLUTION|>--- conflicted
+++ resolved
@@ -284,10 +284,9 @@
         auto c = r200::read_camera_info(*device);        
         info.subdevice_modes.push_back({ 2, { 1920, 1080 }, pf_rw16, 30, c.intrinsicsThird[0], { c.modesThird[0][0] }, { 0 } });
 
-<<<<<<< HEAD
-        // Aqcuire Device handle for Motion Module API
+        // Acquire Device handle for Motion Module API
         r200::claim_motion_module_interface(*device);
-=======
+
 
         if (uvc::is_device_connected(*device, PID_INTEL_CAMERA, FISHEYE_PRODUCT_ID))
         {
@@ -296,7 +295,6 @@
             info.subdevice_modes.push_back({3, {640, 480}, pf_rw10, 60, c.intrinsicsThird[1], {c.modesThird[1][0]}, {0}});
         }
         // TODO: Power on Fisheye camera (mmpwr 1)
->>>>>>> c2dda1df
 
         return make_device(device, info, c);
     }
