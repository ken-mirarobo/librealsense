// License: Apache 2.0 See LICENSE file in root directory.
// Copyright(c) 2015 Intel Corporation. All Rights Reserved.

#include <functional>   // For function

#include "api.h"
#include "context.h"
#include "device.h"
#include "algo.h"
#include "core/debug.h"
#include "core/motion.h"
#include "core/extension.h"
#include "media/record/record_device.h"
#include <media/ros/ros_writer.h>
#include <media/ros/ros_reader.h>
#include "core/advanced_mode.h"
#include "source.h"
#include "core/processing.h"
#include "proc/synthetic-stream.h"
#include "proc/align.h"
#include "proc/colorizer.h"
#include "proc/pointcloud.h"
#include "proc/disparity-transform.h"
#include "proc/syncer-processing-block.h"
#include "proc/decimation-filter.h"
#include "proc/spatial-filter.h"
#include "media/playback/playback_device.h"
#include "stream.h"
#include "../include/librealsense2/h/rs_types.h"
#include "pipeline.h"
#include "environment.h"
#include "proc/temporal-filter.h"

////////////////////////
// API implementation //
////////////////////////

struct rs2_stream_profile_list
{
    std::vector<std::shared_ptr<stream_profile_interface>> list;
};

struct rs2_options
{
    rs2_options(librealsense::options_interface* options) : options(options) { }

    librealsense::options_interface* options;

    virtual ~rs2_options() = default;
};

struct rs2_sensor : public rs2_options
{
    rs2_sensor(rs2_device parent,
        librealsense::sensor_interface* sensor,
        size_t index)
        : rs2_options((librealsense::options_interface*)sensor),
        parent(parent), sensor(sensor), index(index)
    {}

    rs2_device parent;
    librealsense::sensor_interface* sensor;
    size_t index;

    rs2_sensor& operator=(const rs2_sensor&) = delete;
    rs2_sensor(const rs2_sensor&) = delete;
};


struct rs2_context
{
    ~rs2_context() { ctx->stop(); }
    std::shared_ptr<librealsense::context> ctx;
};

struct rs2_device_hub
{
    std::shared_ptr<librealsense::device_hub> hub;
};

struct rs2_pipeline
{
    std::shared_ptr<librealsense::pipeline> pipe;
};

struct rs2_config
{
    std::shared_ptr<librealsense::pipeline_config> config;
};

struct rs2_pipeline_profile
{
    std::shared_ptr<librealsense::pipeline_profile> profile;
};

struct rs2_frame_queue
{
    explicit rs2_frame_queue(int cap)
        : queue(cap)
    {
    }

    single_consumer_queue<librealsense::frame_holder> queue;
};

struct rs2_processing_block : public rs2_options
{
    rs2_processing_block(std::shared_ptr<librealsense::processing_block> block)
        : rs2_options((librealsense::options_interface*)block.get()),
        block(block) { }

    std::shared_ptr<librealsense::processing_block_interface> block;

    rs2_processing_block& operator=(const rs2_processing_block&) = delete;
    rs2_processing_block(const rs2_processing_block&) = delete;
};

struct rs2_sensor_list
{
    rs2_device dev;
};

int major(int version)
{
    return version / 10000;
}
int minor(int version)
{
    return (version % 10000) / 100;
}
int patch(int version)
{
    return (version % 100);
}

std::string api_version_to_string(int version)
{
    if (major(version) == 0) return librealsense::to_string() << version;
    return librealsense::to_string() << major(version) << "." << minor(version) << "." << patch(version);
}

void report_version_mismatch(int runtime, int compiletime)
{
    throw librealsense::invalid_value_exception(librealsense::to_string() << "API version mismatch: librealsense.so was compiled with API version "
        << api_version_to_string(runtime) << " but the application was compiled with "
        << api_version_to_string(compiletime) << "! Make sure correct version of the library is installed (make install)");
}

void verify_version_compatibility(int api_version)
{
    rs2_error* error = nullptr;
    auto runtime_api_version = rs2_get_api_version(&error);
    if (error)
        throw librealsense::invalid_value_exception(rs2_get_error_message(error));

    if ((runtime_api_version < 10) || (api_version < 10))
    {
        // when dealing with version < 1.0.0 that were still using single number for API version, require exact match
        if (api_version != runtime_api_version)
            report_version_mismatch(runtime_api_version, api_version);
    }
    else if ((major(runtime_api_version) == 1 && minor(runtime_api_version) <= 9)
        || (major(api_version) == 1 && minor(api_version) <= 9))
    {
        // when dealing with version < 1.10.0, API breaking changes are still possible without minor version change, require exact match
        if (api_version != runtime_api_version)
            report_version_mismatch(runtime_api_version, api_version);
    }
    else
    {
        // starting with 1.10.0, versions with same patch are compatible
        if ((major(api_version) != major(runtime_api_version))
            || (minor(api_version) != minor(runtime_api_version)))
            report_version_mismatch(runtime_api_version, api_version);
    }
}


void notifications_proccessor::raise_notification(const notification n)
{
    _dispatcher.invoke([this, n](dispatcher::cancellable_timer ct)
    {
        std::lock_guard<std::mutex> lock(_callback_mutex);
        rs2_notification noti(&n);
        if (_callback)_callback->on_notification(&noti);
    });
}

rs2_context* rs2_create_context(int api_version, rs2_error** error) BEGIN_API_CALL
{
    verify_version_compatibility(api_version);

    return new rs2_context{ std::make_shared<librealsense::context>(librealsense::backend_type::standard) };
}
HANDLE_EXCEPTIONS_AND_RETURN(nullptr, api_version)

void rs2_delete_context(rs2_context* context) BEGIN_API_CALL
{
    VALIDATE_NOT_NULL(context);
    delete context;
}
NOEXCEPT_RETURN(, context)

rs2_device_hub* rs2_create_device_hub(const rs2_context* context, rs2_error** error) BEGIN_API_CALL
{
    return new rs2_device_hub{ std::make_shared<librealsense::device_hub>(context->ctx) };
}
HANDLE_EXCEPTIONS_AND_RETURN(nullptr, context)

void rs2_delete_device_hub(const rs2_device_hub* hub) BEGIN_API_CALL
{
    VALIDATE_NOT_NULL(hub);
    delete hub;
}
NOEXCEPT_RETURN(, hub)

rs2_device* rs2_device_hub_wait_for_device(rs2_context* ctx, const rs2_device_hub* hub, rs2_error** error) BEGIN_API_CALL
{
    VALIDATE_NOT_NULL(hub);
    VALIDATE_NOT_NULL(ctx);
    auto dev = hub->hub->wait_for_device();
    return new rs2_device{ ctx->ctx, std::make_shared<readonly_device_info>(dev), dev };
}
HANDLE_EXCEPTIONS_AND_RETURN(nullptr, hub, ctx)

int rs2_device_hub_is_device_connected(const rs2_device_hub* hub, const rs2_device* device, rs2_error** error) BEGIN_API_CALL
{
    VALIDATE_NOT_NULL(hub);
    VALIDATE_NOT_NULL(device);
    auto res = hub->hub->is_connected(*device->device);
    return res ? 1 : 0;
}
HANDLE_EXCEPTIONS_AND_RETURN(0, hub, device)

rs2_device_list* rs2_query_devices(const rs2_context* context, rs2_error** error) BEGIN_API_CALL
{
    VALIDATE_NOT_NULL(context);

    std::vector<rs2_device_info> results;
    for (auto&& dev_info : context->ctx->query_devices())
    {
        try
        {
            rs2_device_info d{ context->ctx, dev_info };
            results.push_back(d);
        }
        catch (...)
        {
            LOG_WARNING("Could not open device!");
        }
    }

    return new rs2_device_list{ context->ctx, results };
}
HANDLE_EXCEPTIONS_AND_RETURN(nullptr, context)

rs2_sensor_list* rs2_query_sensors(const rs2_device* device, rs2_error** error) BEGIN_API_CALL
{
    VALIDATE_NOT_NULL(device);

    std::vector<rs2_device_info> results;
    try
    {
        auto dev = device->device;
        for (unsigned int i = 0; i < dev->get_sensors_count(); i++)
        {
            rs2_device_info d{ device->ctx, device->info };
            results.push_back(d);
        }
    }
    catch (...)
    {
        LOG_WARNING("Could not open device!");
    }

    return new rs2_sensor_list{ *device };
}
HANDLE_EXCEPTIONS_AND_RETURN(nullptr, device)

int rs2_get_device_count(const rs2_device_list* list, rs2_error** error) BEGIN_API_CALL
{
    if (list == nullptr)
        return 0;
    return static_cast<int>(list->list.size());
}
HANDLE_EXCEPTIONS_AND_RETURN(0, list)

int rs2_get_sensors_count(const rs2_sensor_list* list, rs2_error** error) BEGIN_API_CALL
{
    if (list == nullptr)
        return 0;
    return static_cast<int>(list->dev.device->get_sensors_count());
}
HANDLE_EXCEPTIONS_AND_RETURN(0, list)

void rs2_delete_device_list(rs2_device_list* list) BEGIN_API_CALL
{
    VALIDATE_NOT_NULL(list);
    delete list;
}
NOEXCEPT_RETURN(, list)

void rs2_delete_sensor_list(rs2_sensor_list* list) BEGIN_API_CALL
{
    VALIDATE_NOT_NULL(list);
    delete list;
}
NOEXCEPT_RETURN(, list)

rs2_device* rs2_create_device(const rs2_device_list* info_list, int index, rs2_error** error) BEGIN_API_CALL
{
    VALIDATE_NOT_NULL(info_list);
    VALIDATE_RANGE(index, 0, (int)info_list->list.size() - 1);

    return new rs2_device{ info_list->ctx,
                          info_list->list[index].info,
                          info_list->list[index].info->create_device()
    };
}
HANDLE_EXCEPTIONS_AND_RETURN(nullptr, info_list, index)

void rs2_delete_device(rs2_device* device) BEGIN_API_CALL
{
    VALIDATE_NOT_NULL(device);
    delete device;
}
NOEXCEPT_RETURN(, device)

rs2_sensor* rs2_create_sensor(const rs2_sensor_list* list, int index, rs2_error** error) BEGIN_API_CALL
{
    VALIDATE_NOT_NULL(list);
    VALIDATE_RANGE(index, 0, (int)list->dev.device->get_sensors_count() - 1);

    return new rs2_sensor{
            list->dev,
            &list->dev.device->get_sensor(index),
            (size_t)index
    };
}
HANDLE_EXCEPTIONS_AND_RETURN(nullptr, list, index)

void rs2_delete_sensor(rs2_sensor* device) BEGIN_API_CALL
{
    VALIDATE_NOT_NULL(device);
    delete device;
}
NOEXCEPT_RETURN(, device)

rs2_stream_profile_list* rs2_get_stream_profiles(rs2_sensor* sensor, rs2_error** error) BEGIN_API_CALL
{
    VALIDATE_NOT_NULL(sensor);
    return new rs2_stream_profile_list{ sensor->sensor->get_stream_profiles() };
}
HANDLE_EXCEPTIONS_AND_RETURN(nullptr, sensor)

const rs2_stream_profile* rs2_get_stream_profile(const rs2_stream_profile_list* list, int index, rs2_error** error) BEGIN_API_CALL
{
    VALIDATE_NOT_NULL(list);
    VALIDATE_RANGE(index, 0, (int)list->list.size() - 1);

    return list->list[index]->get_c_wrapper();
}
HANDLE_EXCEPTIONS_AND_RETURN(nullptr, list, index)

int rs2_get_stream_profiles_count(const rs2_stream_profile_list* list, rs2_error** error) BEGIN_API_CALL
{
    VALIDATE_NOT_NULL(list);
    return static_cast<int>(list->list.size());
}
HANDLE_EXCEPTIONS_AND_RETURN(0, list)

void rs2_delete_stream_profiles_list(rs2_stream_profile_list* list) BEGIN_API_CALL
{
    VALIDATE_NOT_NULL(list);
    delete list;
}
NOEXCEPT_RETURN(, list)

void rs2_get_video_stream_intrinsics(const rs2_stream_profile* from, rs2_intrinsics* intr, rs2_error** error) BEGIN_API_CALL
{
    VALIDATE_NOT_NULL(from);
    VALIDATE_NOT_NULL(intr);

    auto vid = VALIDATE_INTERFACE(from->profile, librealsense::video_stream_profile_interface);

    *intr = vid->get_intrinsics();
}
HANDLE_EXCEPTIONS_AND_RETURN(, from, intr)

void rs2_get_video_stream_resolution(const rs2_stream_profile* from, int* width, int* height, rs2_error** error) BEGIN_API_CALL
{
    VALIDATE_NOT_NULL(from);

    auto vid = VALIDATE_INTERFACE(from->profile, librealsense::video_stream_profile_interface);

    if (width)  *width = vid->get_width();
    if (height) *height = vid->get_height();
}
HANDLE_EXCEPTIONS_AND_RETURN(, from, width, height)

int rs2_is_stream_profile_default(const rs2_stream_profile* profile, rs2_error** error) BEGIN_API_CALL
{
    VALIDATE_NOT_NULL(profile);
    return profile->profile->is_default() ? 1 : 0;
}
HANDLE_EXCEPTIONS_AND_RETURN(0, profile)

void rs2_get_stream_profile_data(const rs2_stream_profile* mode, rs2_stream* stream, rs2_format* format, int* index, int* unique_id, int* framerate, rs2_error** error) BEGIN_API_CALL
{
    VALIDATE_NOT_NULL(mode);
    VALIDATE_NOT_NULL(stream);
    VALIDATE_NOT_NULL(format);
    VALIDATE_NOT_NULL(index);
    VALIDATE_NOT_NULL(unique_id);

    *framerate = mode->profile->get_framerate();
    *format = mode->profile->get_format();
    *index = mode->profile->get_stream_index();
    *stream = mode->profile->get_stream_type();
    *unique_id = mode->profile->get_unique_id();
}
HANDLE_EXCEPTIONS_AND_RETURN(, mode, stream, format, index, framerate)

void rs2_set_stream_profile_data(rs2_stream_profile* mode, rs2_stream stream, int index, rs2_format format, rs2_error** error) BEGIN_API_CALL
{
    VALIDATE_NOT_NULL(mode);
    VALIDATE_ENUM(stream);
    VALIDATE_ENUM(format);

    mode->profile->set_format(format);
    mode->profile->set_stream_type(stream);
    mode->profile->set_stream_index(index);
}
HANDLE_EXCEPTIONS_AND_RETURN(, mode, stream, format)

void rs2_delete_stream_profile(rs2_stream_profile* p) BEGIN_API_CALL
{
    VALIDATE_NOT_NULL(p);
    delete p;
}
NOEXCEPT_RETURN(, p)

rs2_stream_profile* rs2_clone_stream_profile(const rs2_stream_profile* mode, rs2_stream stream, int stream_idx, rs2_format fmt, rs2_error** error) BEGIN_API_CALL
{
    VALIDATE_NOT_NULL(mode);
    VALIDATE_ENUM(stream);
    VALIDATE_ENUM(fmt);

    auto sp = mode->profile->clone();
    sp->set_stream_type(stream);
    sp->set_stream_index(stream_idx);
    sp->set_format(fmt);

    return new rs2_stream_profile{ sp.get(), sp };
}
HANDLE_EXCEPTIONS_AND_RETURN(nullptr, mode, stream, stream_idx, fmt)

const rs2_raw_data_buffer* rs2_send_and_receive_raw_data(rs2_device* device, void* raw_data_to_send, unsigned size_of_raw_data_to_send, rs2_error** error) BEGIN_API_CALL
{
    VALIDATE_NOT_NULL(device);

    auto debug_interface = VALIDATE_INTERFACE(device->device, librealsense::debug_interface);

    auto raw_data_buffer = static_cast<uint8_t*>(raw_data_to_send);
    std::vector<uint8_t> buffer_to_send(raw_data_buffer, raw_data_buffer + size_of_raw_data_to_send);
    auto ret_data = debug_interface->send_receive_raw_data(buffer_to_send);
    return new rs2_raw_data_buffer{ ret_data };
}
HANDLE_EXCEPTIONS_AND_RETURN(nullptr, device)

const unsigned char* rs2_get_raw_data(const rs2_raw_data_buffer* buffer, rs2_error** error) BEGIN_API_CALL
{
    VALIDATE_NOT_NULL(buffer);
    return buffer->buffer.data();
}
HANDLE_EXCEPTIONS_AND_RETURN(0, buffer)

int rs2_get_raw_data_size(const rs2_raw_data_buffer* buffer, rs2_error** error) BEGIN_API_CALL
{
    VALIDATE_NOT_NULL(buffer);
    return static_cast<int>(buffer->buffer.size());
}
HANDLE_EXCEPTIONS_AND_RETURN(0, buffer)

void rs2_delete_raw_data(const rs2_raw_data_buffer* buffer) BEGIN_API_CALL
{
    VALIDATE_NOT_NULL(buffer);
    delete buffer;
}
NOEXCEPT_RETURN(, buffer)

void rs2_open(rs2_sensor* sensor, const rs2_stream_profile* profile, rs2_error** error) BEGIN_API_CALL
{
    VALIDATE_NOT_NULL(sensor);
    VALIDATE_NOT_NULL(profile);

    std::vector<std::shared_ptr<stream_profile_interface>> request;
    request.push_back(std::dynamic_pointer_cast<stream_profile_interface>(profile->profile->shared_from_this()));
    sensor->sensor->open(request);
}
HANDLE_EXCEPTIONS_AND_RETURN(, sensor, profile)

void rs2_open_multiple(rs2_sensor* sensor,
    const rs2_stream_profile** profiles, int count, rs2_error** error) BEGIN_API_CALL
{
    VALIDATE_NOT_NULL(sensor);
    VALIDATE_NOT_NULL(profiles);

    std::vector<std::shared_ptr<stream_profile_interface>> request;
    for (auto i = 0; i < count; i++)
    {
        request.push_back(std::dynamic_pointer_cast<stream_profile_interface>(profiles[i]->profile->shared_from_this()));
    }
    sensor->sensor->open(request);
}
HANDLE_EXCEPTIONS_AND_RETURN(, sensor, profiles, count)

void rs2_close(const rs2_sensor* sensor, rs2_error** error) BEGIN_API_CALL
{
    VALIDATE_NOT_NULL(sensor);
    sensor->sensor->close();
}
HANDLE_EXCEPTIONS_AND_RETURN(, sensor)

int rs2_is_option_read_only(const rs2_options* options, rs2_option option, rs2_error** error) BEGIN_API_CALL
{
    VALIDATE_NOT_NULL(options);
    VALIDATE_ENUM(option);
    return options->options->get_option(option).is_read_only();
}
HANDLE_EXCEPTIONS_AND_RETURN(0, options, option)

float rs2_get_option(const rs2_options* options, rs2_option option, rs2_error** error) BEGIN_API_CALL
{
    VALIDATE_NOT_NULL(options);
    VALIDATE_ENUM(option);
    return options->options->get_option(option).query();
}
HANDLE_EXCEPTIONS_AND_RETURN(0.0f, options, option)

void rs2_set_option(const rs2_options* options, rs2_option option, float value, rs2_error** error) BEGIN_API_CALL
{
    VALIDATE_NOT_NULL(options);
    VALIDATE_ENUM(option);
    options->options->get_option(option).set(value);
}
HANDLE_EXCEPTIONS_AND_RETURN(, options, option, value)


int rs2_supports_option(const rs2_options* options, rs2_option option, rs2_error** error) BEGIN_API_CALL
{
    VALIDATE_NOT_NULL(options);
    VALIDATE_ENUM(option);
    return options->options->supports_option(option);
}
HANDLE_EXCEPTIONS_AND_RETURN(0, options, option)

void rs2_get_option_range(const rs2_options* options, rs2_option option,
    float* min, float* max, float* step, float* def, rs2_error** error) BEGIN_API_CALL
{
    VALIDATE_NOT_NULL(options);
    VALIDATE_ENUM(option);
    VALIDATE_NOT_NULL(min);
    VALIDATE_NOT_NULL(max);
    VALIDATE_NOT_NULL(step);
    VALIDATE_NOT_NULL(def);
    auto range = options->options->get_option(option).get_range();
    *min = range.min;
    *max = range.max;
    *def = range.def;
    *step = range.step;
}
HANDLE_EXCEPTIONS_AND_RETURN(, options, option, min, max, step, def)

const char* rs2_get_device_info(const rs2_device* dev, rs2_camera_info info, rs2_error** error) BEGIN_API_CALL
{
    VALIDATE_NOT_NULL(dev);
    VALIDATE_ENUM(info);
    if (dev->device->supports_info(info))
    {
        return dev->device->get_info(info).c_str();
    }
    throw librealsense::invalid_value_exception(librealsense::to_string() << "info " << rs2_camera_info_to_string(info) << " not supported by the device!");
}
HANDLE_EXCEPTIONS_AND_RETURN(nullptr, dev, info)

int rs2_supports_device_info(const rs2_device* dev, rs2_camera_info info, rs2_error** error) BEGIN_API_CALL
{
    VALIDATE_NOT_NULL(dev);
    VALIDATE_ENUM(info);
    return dev->device->supports_info(info);
}
HANDLE_EXCEPTIONS_AND_RETURN(false, dev, info)

const char* rs2_get_sensor_info(const rs2_sensor* sensor, rs2_camera_info info, rs2_error** error) BEGIN_API_CALL
{
    VALIDATE_NOT_NULL(sensor);
    VALIDATE_ENUM(info);
    if (sensor->sensor->supports_info(info))
    {
        return sensor->sensor->get_info(info).c_str();
    }
    throw librealsense::invalid_value_exception(librealsense::to_string() << "info " << rs2_camera_info_to_string(info) << " not supported by the sensor!");
}
HANDLE_EXCEPTIONS_AND_RETURN(nullptr, sensor, info)

int rs2_supports_sensor_info(const rs2_sensor* sensor, rs2_camera_info info, rs2_error** error) BEGIN_API_CALL
{
    VALIDATE_NOT_NULL(sensor);
    VALIDATE_ENUM(info);
    return sensor->sensor->supports_info(info);
}
HANDLE_EXCEPTIONS_AND_RETURN(false, sensor, info)

void rs2_start(const rs2_sensor* sensor, rs2_frame_callback_ptr on_frame, void* user, rs2_error** error) BEGIN_API_CALL
{
    VALIDATE_NOT_NULL(sensor);
    VALIDATE_NOT_NULL(on_frame);
    librealsense::frame_callback_ptr callback(
        new librealsense::frame_callback(on_frame, user));
    sensor->sensor->start(move(callback));
}
HANDLE_EXCEPTIONS_AND_RETURN(, sensor, on_frame, user)

void rs2_start_queue(const rs2_sensor* sensor, rs2_frame_queue* queue, rs2_error** error) BEGIN_API_CALL
{
    VALIDATE_NOT_NULL(sensor);
    VALIDATE_NOT_NULL(queue);
    librealsense::frame_callback_ptr callback(
        new librealsense::frame_callback(rs2_enqueue_frame, queue));
    sensor->sensor->start(move(callback));
}
HANDLE_EXCEPTIONS_AND_RETURN(, sensor, queue)

void rs2_set_notifications_callback(const rs2_sensor* sensor, rs2_notification_callback_ptr on_notification, void* user, rs2_error** error) BEGIN_API_CALL
{
    VALIDATE_NOT_NULL(sensor);
    VALIDATE_NOT_NULL(on_notification);
    librealsense::notifications_callback_ptr callback(
        new librealsense::notifications_callback(on_notification, user),
        [](rs2_notifications_callback* p) { delete p; });
    sensor->sensor->register_notifications_callback(std::move(callback));
}
HANDLE_EXCEPTIONS_AND_RETURN(, sensor, on_notification, user)

void rs2_set_devices_changed_callback(const rs2_context* context, rs2_devices_changed_callback_ptr callback, void* user, rs2_error** error) BEGIN_API_CALL
{
    VALIDATE_NOT_NULL(context);
    VALIDATE_NOT_NULL(callback);
    librealsense::devices_changed_callback_ptr cb(
        new librealsense::devices_changed_callback(callback, user),
        [](rs2_devices_changed_callback* p) { delete p; });
    context->ctx->set_devices_changed_callback(std::move(cb));
}
HANDLE_EXCEPTIONS_AND_RETURN(, context, callback, user)

void rs2_start_cpp(const rs2_sensor* sensor, rs2_frame_callback* callback, rs2_error** error) BEGIN_API_CALL
{
    VALIDATE_NOT_NULL(sensor);
    VALIDATE_NOT_NULL(callback);
    sensor->sensor->start({ callback, [](rs2_frame_callback* p) { p->release(); } });
}
HANDLE_EXCEPTIONS_AND_RETURN(, sensor, callback)

void rs2_set_notifications_callback_cpp(const rs2_sensor* sensor, rs2_notifications_callback* callback, rs2_error** error) BEGIN_API_CALL
{
    VALIDATE_NOT_NULL(sensor);
    VALIDATE_NOT_NULL(callback);
    sensor->sensor->register_notifications_callback({ callback, [](rs2_notifications_callback* p) { p->release(); } });
}
HANDLE_EXCEPTIONS_AND_RETURN(, sensor, callback)

void rs2_set_devices_changed_callback_cpp(rs2_context* context, rs2_devices_changed_callback* callback, rs2_error** error) BEGIN_API_CALL
{
    VALIDATE_NOT_NULL(context);
    VALIDATE_NOT_NULL(callback);
    context->ctx->set_devices_changed_callback({ callback, [](rs2_devices_changed_callback* p) { p->release(); } });
}
HANDLE_EXCEPTIONS_AND_RETURN(, context, callback)

void rs2_stop(const rs2_sensor* sensor, rs2_error** error) BEGIN_API_CALL
{
    VALIDATE_NOT_NULL(sensor);
    sensor->sensor->stop();
}
HANDLE_EXCEPTIONS_AND_RETURN(, sensor)

int rs2_supports_frame_metadata(const rs2_frame* frame, rs2_frame_metadata_value frame_metadata, rs2_error** error) BEGIN_API_CALL
{
    VALIDATE_NOT_NULL(frame);
    VALIDATE_ENUM(frame_metadata);
    return ((frame_interface*)frame)->supports_frame_metadata(frame_metadata);
}
HANDLE_EXCEPTIONS_AND_RETURN(0, frame, frame_metadata)

rs2_metadata_type rs2_get_frame_metadata(const rs2_frame* frame, rs2_frame_metadata_value frame_metadata, rs2_error** error) BEGIN_API_CALL
{
    VALIDATE_NOT_NULL(frame);
    VALIDATE_ENUM(frame_metadata);
    return ((frame_interface*)frame)->get_frame_metadata(frame_metadata);
}
HANDLE_EXCEPTIONS_AND_RETURN(0, frame, frame_metadata)

const char* rs2_get_notification_description(rs2_notification* notification, rs2_error** error) BEGIN_API_CALL
{
    VALIDATE_NOT_NULL(notification);
    return notification->_notification->description.c_str();
}
HANDLE_EXCEPTIONS_AND_RETURN(0, notification)

rs2_time_t rs2_get_notification_timestamp(rs2_notification* notification, rs2_error** error) BEGIN_API_CALL
{
    VALIDATE_NOT_NULL(notification);
    return notification->_notification->timestamp;
}
HANDLE_EXCEPTIONS_AND_RETURN(0, notification)

rs2_log_severity rs2_get_notification_severity(rs2_notification* notification, rs2_error** error) BEGIN_API_CALL
{
    VALIDATE_NOT_NULL(notification);
    return (rs2_log_severity)notification->_notification->severity;
}
HANDLE_EXCEPTIONS_AND_RETURN(RS2_LOG_SEVERITY_NONE, notification)

rs2_notification_category rs2_get_notification_category(rs2_notification* notification, rs2_error** error) BEGIN_API_CALL
{
    VALIDATE_NOT_NULL(notification);
    return (rs2_notification_category)notification->_notification->category;
}
HANDLE_EXCEPTIONS_AND_RETURN(RS2_NOTIFICATION_CATEGORY_UNKNOWN_ERROR, notification)



int rs2_device_list_contains(const rs2_device_list* info_list, const rs2_device* device, rs2_error** error) BEGIN_API_CALL
{
    VALIDATE_NOT_NULL(info_list);
    VALIDATE_NOT_NULL(device);

    for (auto info : info_list->list)
    {
        // TODO: This is incapable of detecting playback devices
        // Need to extend, if playback, compare filename or something
        if (device->info && device->info->get_device_data() == info.info->get_device_data())
        {
            return 1;
        }
    }
    return 0;
}
HANDLE_EXCEPTIONS_AND_RETURN(false, info_list, device)

rs2_time_t rs2_get_frame_timestamp(const rs2_frame* frame_ref, rs2_error** error) BEGIN_API_CALL
{
    VALIDATE_NOT_NULL(frame_ref);
    return ((frame_interface*)frame_ref)->get_frame_timestamp();
}
HANDLE_EXCEPTIONS_AND_RETURN(0, frame_ref)

rs2_timestamp_domain rs2_get_frame_timestamp_domain(const rs2_frame* frame_ref, rs2_error** error) BEGIN_API_CALL
{
    VALIDATE_NOT_NULL(frame_ref);
    return ((frame_interface*)frame_ref)->get_frame_timestamp_domain();
}
HANDLE_EXCEPTIONS_AND_RETURN(RS2_TIMESTAMP_DOMAIN_COUNT, frame_ref)

const void* rs2_get_frame_data(const rs2_frame* frame_ref, rs2_error** error) BEGIN_API_CALL
{
    VALIDATE_NOT_NULL(frame_ref);
    return ((frame_interface*)frame_ref)->get_frame_data();
}
HANDLE_EXCEPTIONS_AND_RETURN(nullptr, frame_ref)

int rs2_get_frame_width(const rs2_frame* frame_ref, rs2_error** error) BEGIN_API_CALL
{
    VALIDATE_NOT_NULL(frame_ref);
    auto vf = VALIDATE_INTERFACE(((frame_interface*)frame_ref), librealsense::video_frame);
    return vf->get_width();
}
HANDLE_EXCEPTIONS_AND_RETURN(0, frame_ref)

int rs2_get_frame_height(const rs2_frame* frame_ref, rs2_error** error) BEGIN_API_CALL
{
    VALIDATE_NOT_NULL(frame_ref);
    auto vf = VALIDATE_INTERFACE(((frame_interface*)frame_ref), librealsense::video_frame);
    return vf->get_height();
}
HANDLE_EXCEPTIONS_AND_RETURN(0, frame_ref)

int rs2_get_frame_stride_in_bytes(const rs2_frame* frame_ref, rs2_error** error) BEGIN_API_CALL
{
    VALIDATE_NOT_NULL(frame_ref);
    auto vf = VALIDATE_INTERFACE(((frame_interface*)frame_ref), librealsense::video_frame);
    return vf->get_stride();
}
HANDLE_EXCEPTIONS_AND_RETURN(0, frame_ref)

const rs2_stream_profile* rs2_get_frame_stream_profile(const rs2_frame* frame_ref, rs2_error** error) BEGIN_API_CALL
{
    VALIDATE_NOT_NULL(frame_ref);
    return ((frame_interface*)frame_ref)->get_stream()->get_c_wrapper();
}
HANDLE_EXCEPTIONS_AND_RETURN(nullptr, frame_ref)

int rs2_get_frame_bits_per_pixel(const rs2_frame* frame_ref, rs2_error** error) BEGIN_API_CALL
{
    VALIDATE_NOT_NULL(frame_ref);
    auto vf = VALIDATE_INTERFACE(((frame_interface*)frame_ref), librealsense::video_frame);
    return vf->get_bpp();
}
HANDLE_EXCEPTIONS_AND_RETURN(0, frame_ref)

unsigned long long rs2_get_frame_number(const rs2_frame* frame, rs2_error** error) BEGIN_API_CALL
{
    VALIDATE_NOT_NULL(frame);
    return ((frame_interface*)frame)->get_frame_number();
}
HANDLE_EXCEPTIONS_AND_RETURN(0, frame)

void rs2_release_frame(rs2_frame* frame) BEGIN_API_CALL
{
    VALIDATE_NOT_NULL(frame);
    ((frame_interface*)frame)->release();
}
NOEXCEPT_RETURN(, frame)

const char* rs2_get_option_description(const rs2_options* options, rs2_option option, rs2_error** error) BEGIN_API_CALL
{
    VALIDATE_NOT_NULL(options);
    VALIDATE_ENUM(option);
    return options->options->get_option(option).get_description();
}
HANDLE_EXCEPTIONS_AND_RETURN(nullptr, options, option)

void rs2_frame_add_ref(rs2_frame* frame, rs2_error** error) BEGIN_API_CALL
{
    VALIDATE_NOT_NULL(frame);
    ((frame_interface*)frame)->acquire();
}
HANDLE_EXCEPTIONS_AND_RETURN(, frame)

const char* rs2_get_option_value_description(const rs2_options* options, rs2_option option, float value, rs2_error** error) BEGIN_API_CALL
{
    VALIDATE_NOT_NULL(options);
    VALIDATE_ENUM(option);
    return options->options->get_option(option).get_value_description(value);
}
HANDLE_EXCEPTIONS_AND_RETURN(nullptr, options, option, value)

rs2_frame_queue* rs2_create_frame_queue(int capacity, rs2_error** error) BEGIN_API_CALL
{
    return new rs2_frame_queue(capacity);
}
HANDLE_EXCEPTIONS_AND_RETURN(nullptr, capacity)

void rs2_delete_frame_queue(rs2_frame_queue* queue) BEGIN_API_CALL
{
    VALIDATE_NOT_NULL(queue);
    delete queue;
}
NOEXCEPT_RETURN(, queue)

rs2_frame* rs2_wait_for_frame(rs2_frame_queue* queue, unsigned int timeout_ms, rs2_error** error) BEGIN_API_CALL
{
    VALIDATE_NOT_NULL(queue);
    librealsense::frame_holder fh;
    if (!queue->queue.dequeue(&fh, timeout_ms))
    {
        throw std::runtime_error("Frame did not arrive in time!");
    }

    frame_interface* result = nullptr;
    std::swap(result, fh.frame);
    return (rs2_frame*)result;
}
HANDLE_EXCEPTIONS_AND_RETURN(nullptr, queue)

int rs2_poll_for_frame(rs2_frame_queue* queue, rs2_frame** output_frame, rs2_error** error) BEGIN_API_CALL
{
    VALIDATE_NOT_NULL(queue);
    VALIDATE_NOT_NULL(output_frame);
    librealsense::frame_holder fh;
    if (queue->queue.try_dequeue(&fh))
    {
        frame_interface* result = nullptr;
        std::swap(result, fh.frame);
        *output_frame = (rs2_frame*)result;
        return true;
    }

    return false;
}
HANDLE_EXCEPTIONS_AND_RETURN(0, queue, output_frame)

void rs2_enqueue_frame(rs2_frame* frame, void* queue) BEGIN_API_CALL
{
    VALIDATE_NOT_NULL(frame);
    VALIDATE_NOT_NULL(queue);
    auto q = reinterpret_cast<rs2_frame_queue*>(queue);
    librealsense::frame_holder fh;
    fh.frame = (frame_interface*)frame;
    q->queue.enqueue(std::move(fh));
}
NOEXCEPT_RETURN(, frame, queue)

void rs2_flush_queue(rs2_frame_queue* queue, rs2_error** error) BEGIN_API_CALL
{
    VALIDATE_NOT_NULL(queue);
    queue->queue.clear();
}
HANDLE_EXCEPTIONS_AND_RETURN(, queue)

void rs2_get_extrinsics(const rs2_stream_profile* from,
    const rs2_stream_profile* to,
    rs2_extrinsics* extrin, rs2_error** error) BEGIN_API_CALL
{
    VALIDATE_NOT_NULL(from);
    VALIDATE_NOT_NULL(to);
    VALIDATE_NOT_NULL(extrin);

    if (!environment::get_instance().get_extrinsics_graph().try_fetch_extrinsics(*from->profile, *to->profile, extrin))
    {
        throw not_implemented_exception("Requested extrinsics are not available!");
    }
}
HANDLE_EXCEPTIONS_AND_RETURN(, from, to, extrin)

void rs2_get_motion_intrinsics(const rs2_sensor* sensor, rs2_stream stream, rs2_motion_device_intrinsic* intrinsics, rs2_error** error) BEGIN_API_CALL
{
    VALIDATE_NOT_NULL(sensor);
    VALIDATE_NOT_NULL(intrinsics);
    VALIDATE_ENUM(stream);

    auto motion = VALIDATE_INTERFACE(sensor->sensor, librealsense::motion_sensor_interface);
    *intrinsics = motion->get_motion_intrinsics(stream);
}
HANDLE_EXCEPTIONS_AND_RETURN(, sensor, stream, intrinsics)

void rs2_hardware_reset(const rs2_device* device, rs2_error** error) BEGIN_API_CALL
{
    VALIDATE_NOT_NULL(device);
    device->device->hardware_reset();
}
HANDLE_EXCEPTIONS_AND_RETURN(, device)

// Verify  and provide API version encoded as integer value
int rs2_get_api_version(rs2_error** error) BEGIN_API_CALL
{
    // Each component type is within [0-99] range
    VALIDATE_RANGE(RS2_API_MAJOR_VERSION, 0, 99);
    VALIDATE_RANGE(RS2_API_MINOR_VERSION, 0, 99);
    VALIDATE_RANGE(RS2_API_PATCH_VERSION, 0, 99);
    return RS2_API_VERSION;
}
HANDLE_EXCEPTIONS_AND_RETURN(0, RS2_API_MAJOR_VERSION, RS2_API_MINOR_VERSION, RS2_API_PATCH_VERSION)

rs2_context* rs2_create_recording_context(int api_version, const char* filename, const char* section, rs2_recording_mode mode, rs2_error** error) BEGIN_API_CALL
{
    VALIDATE_NOT_NULL(filename);
    VALIDATE_NOT_NULL(section);
    verify_version_compatibility(api_version);

    return new rs2_context{ std::make_shared<librealsense::context>(librealsense::backend_type::record, filename, section, mode) };
}
HANDLE_EXCEPTIONS_AND_RETURN(nullptr, api_version, filename, section, mode)

rs2_context* rs2_create_mock_context(int api_version, const char* filename, const char* section, rs2_error** error) BEGIN_API_CALL
{
    VALIDATE_NOT_NULL(filename);
    VALIDATE_NOT_NULL(section);
    verify_version_compatibility(api_version);

    return new rs2_context{ std::make_shared<librealsense::context>(librealsense::backend_type::playback, filename, section) };
}
HANDLE_EXCEPTIONS_AND_RETURN(nullptr, api_version, filename, section)

void rs2_set_region_of_interest(const rs2_sensor* sensor, int min_x, int min_y, int max_x, int max_y, rs2_error** error) BEGIN_API_CALL
{
    VALIDATE_NOT_NULL(sensor);

    VALIDATE_LE(min_x, max_x);
    VALIDATE_LE(min_y, max_y);
    VALIDATE_LE(0, min_x);
    VALIDATE_LE(0, min_y);

    auto roi = VALIDATE_INTERFACE(sensor->sensor, librealsense::roi_sensor_interface);
    roi->get_roi_method().set({ min_x, min_y, max_x, max_y });
}
HANDLE_EXCEPTIONS_AND_RETURN(, sensor, min_x, min_y, max_x, max_y)

void rs2_get_region_of_interest(const rs2_sensor* sensor, int* min_x, int* min_y, int* max_x, int* max_y, rs2_error** error) BEGIN_API_CALL
{
    VALIDATE_NOT_NULL(sensor);
    VALIDATE_NOT_NULL(min_x);
    VALIDATE_NOT_NULL(min_y);
    VALIDATE_NOT_NULL(max_x);
    VALIDATE_NOT_NULL(max_y);

    auto roi = VALIDATE_INTERFACE(sensor->sensor, librealsense::roi_sensor_interface);
    auto rect = roi->get_roi_method().get();

    *min_x = rect.min_x;
    *min_y = rect.min_y;
    *max_x = rect.max_x;
    *max_y = rect.max_y;
}
HANDLE_EXCEPTIONS_AND_RETURN(, sensor, min_x, min_y, max_x, max_y)

void rs2_free_error(rs2_error* error) { if (error) delete error; }
const char* rs2_get_failed_function(const rs2_error* error) { return error ? error->function : nullptr; }
const char* rs2_get_failed_args(const rs2_error* error) { return error ? error->args.c_str() : nullptr; }
const char* rs2_get_error_message(const rs2_error* error) { return error ? error->message.c_str() : nullptr; }
rs2_exception_type rs2_get_librealsense_exception_type(const rs2_error* error) { return error ? error->exception_type : RS2_EXCEPTION_TYPE_UNKNOWN; }

const char* rs2_stream_to_string(rs2_stream stream) { return librealsense::get_string(stream); }
const char* rs2_format_to_string(rs2_format format) { return librealsense::get_string(format); }
const char* rs2_distortion_to_string(rs2_distortion distortion) { return librealsense::get_string(distortion); }
const char* rs2_option_to_string(rs2_option option) { return librealsense::get_string(option); }
const char* rs2_camera_info_to_string(rs2_camera_info info) { return librealsense::get_string(info); }

const char* rs2_frame_metadata_to_string(rs2_frame_metadata_value metadata) { return librealsense::get_string(metadata); }
const char* rs2_timestamp_domain_to_string(rs2_timestamp_domain info) { return librealsense::get_string(info); }

const char* rs2_notification_category_to_string(rs2_notification_category category) { return librealsense::get_string(category); }

const char* rs2_sr300_visual_preset_to_string(rs2_sr300_visual_preset preset) { return librealsense::get_string(preset); }
const char* rs2_log_severity_to_string(rs2_log_severity severity) { return librealsense::get_string(severity); }
const char* rs2_exception_type_to_string(rs2_exception_type type) { return librealsense::get_string(type); }
const char* rs2_extension_type_to_string(rs2_extension type) { return librealsense::get_string(type); }
const char* rs2_playback_status_to_string(rs2_playback_status status) { return librealsense::get_string(status); }

void rs2_log_to_console(rs2_log_severity min_severity, rs2_error** error) BEGIN_API_CALL
{
    librealsense::log_to_console(min_severity);
}
HANDLE_EXCEPTIONS_AND_RETURN(, min_severity)

void rs2_log_to_file(rs2_log_severity min_severity, const char* file_path, rs2_error** error) BEGIN_API_CALL
{
    librealsense::log_to_file(min_severity, file_path);
}
HANDLE_EXCEPTIONS_AND_RETURN(, min_severity, file_path)

int rs2_is_sensor_extendable_to(const rs2_sensor* sensor, rs2_extension extension_type, rs2_error** error) BEGIN_API_CALL
{
    VALIDATE_NOT_NULL(sensor);
    VALIDATE_ENUM(extension_type);
    switch (extension_type)
    {
    case RS2_EXTENSION_DEBUG:         return VALIDATE_INTERFACE_NO_THROW(sensor->sensor, librealsense::debug_interface) != nullptr;
    case RS2_EXTENSION_INFO:          return VALIDATE_INTERFACE_NO_THROW(sensor->sensor, librealsense::info_interface) != nullptr;
    case RS2_EXTENSION_MOTION:        return VALIDATE_INTERFACE_NO_THROW(sensor->sensor, librealsense::motion_sensor_interface) != nullptr;
    case RS2_EXTENSION_OPTIONS:       return VALIDATE_INTERFACE_NO_THROW(sensor->sensor, librealsense::options_interface) != nullptr;
    case RS2_EXTENSION_VIDEO:         return VALIDATE_INTERFACE_NO_THROW(sensor->sensor, librealsense::video_sensor_interface) != nullptr;
    case RS2_EXTENSION_ROI:           return VALIDATE_INTERFACE_NO_THROW(sensor->sensor, librealsense::roi_sensor_interface) != nullptr;
    case RS2_EXTENSION_DEPTH_SENSOR:  return VALIDATE_INTERFACE_NO_THROW(sensor->sensor, librealsense::depth_sensor) != nullptr;
    default:
        return false;
    }
}
HANDLE_EXCEPTIONS_AND_RETURN(0, sensor, extension_type)

int rs2_is_device_extendable_to(const rs2_device* dev, rs2_extension extension, rs2_error** error) BEGIN_API_CALL
{
    VALIDATE_NOT_NULL(dev);
    VALIDATE_ENUM(extension);
    switch (extension)
    {
    case RS2_EXTENSION_DEBUG: return VALIDATE_INTERFACE_NO_THROW(dev->device, librealsense::debug_interface) != nullptr;
    case RS2_EXTENSION_INFO: return VALIDATE_INTERFACE_NO_THROW(dev->device, librealsense::info_interface) != nullptr;
    case RS2_EXTENSION_MOTION: return VALIDATE_INTERFACE_NO_THROW(dev->device, librealsense::motion_sensor_interface) != nullptr;
    case RS2_EXTENSION_OPTIONS: return VALIDATE_INTERFACE_NO_THROW(dev->device, librealsense::options_interface) != nullptr;
    case RS2_EXTENSION_VIDEO: return VALIDATE_INTERFACE_NO_THROW(dev->device, librealsense::video_sensor_interface) != nullptr;
    case RS2_EXTENSION_ROI: return VALIDATE_INTERFACE_NO_THROW(dev->device, librealsense::roi_sensor_interface) != nullptr;
    case RS2_EXTENSION_DEPTH_SENSOR: return VALIDATE_INTERFACE_NO_THROW(dev->device, librealsense::depth_sensor) != nullptr;
    case RS2_EXTENSION_ADVANCED_MODE: return VALIDATE_INTERFACE_NO_THROW(dev->device, librealsense::ds5_advanced_mode_interface) != nullptr;
    case RS2_EXTENSION_RECORD: return VALIDATE_INTERFACE_NO_THROW(dev->device, librealsense::record_device) != nullptr;
    case RS2_EXTENSION_PLAYBACK: return VALIDATE_INTERFACE_NO_THROW(dev->device, librealsense::playback_device) != nullptr;
    default:
        return false;
    }
}
HANDLE_EXCEPTIONS_AND_RETURN(0, dev, extension)


int rs2_is_frame_extendable_to(const rs2_frame* f, rs2_extension extension_type, rs2_error** error) BEGIN_API_CALL
{
    VALIDATE_NOT_NULL(f);
    VALIDATE_ENUM(extension_type);
    switch (extension_type)
    {
    case RS2_EXTENSION_VIDEO_FRAME:     return VALIDATE_INTERFACE_NO_THROW((frame_interface*)f, librealsense::video_frame) != nullptr;
    case RS2_EXTENSION_COMPOSITE_FRAME: return VALIDATE_INTERFACE_NO_THROW((frame_interface*)f, librealsense::composite_frame) != nullptr;
    case RS2_EXTENSION_POINTS:          return VALIDATE_INTERFACE_NO_THROW((frame_interface*)f, librealsense::points) != nullptr;
    case RS2_EXTENSION_DEPTH_FRAME:      return VALIDATE_INTERFACE_NO_THROW((frame_interface*)f, librealsense::depth_frame) != nullptr;
    case RS2_EXTENSION_DISPARITY_FRAME:  return VALIDATE_INTERFACE_NO_THROW((frame_interface*)f, librealsense::disparity_frame) != nullptr;
        //case RS2_EXTENSION_MOTION_FRAME :  return VALIDATE_INTERFACE_NO_THROW((frame_interface*)f, librealsense::motion_frame) != nullptr;

    default:
        return false;
    }
}
HANDLE_EXCEPTIONS_AND_RETURN(0, f, extension_type)

int rs2_stream_profile_is(const rs2_stream_profile* f, rs2_extension extension_type, rs2_error** error) BEGIN_API_CALL
{
    VALIDATE_NOT_NULL(f);
    VALIDATE_ENUM(extension_type);
    switch (extension_type)
    {
    case RS2_EXTENSION_VIDEO_PROFILE:   return VALIDATE_INTERFACE_NO_THROW(f->profile, librealsense::video_stream_profile_interface) != nullptr;
    default:
        return false;
    }
}
HANDLE_EXCEPTIONS_AND_RETURN(0, f, extension_type)

rs2_device* rs2_context_add_device(rs2_context* ctx, const char* file, rs2_error** error) BEGIN_API_CALL
{
    VALIDATE_NOT_NULL(ctx);
    VALIDATE_NOT_NULL(file);

    return new rs2_device{ ctx->ctx, nullptr, ctx->ctx->add_device(file) };
}
HANDLE_EXCEPTIONS_AND_RETURN(nullptr, ctx, file)

void rs2_context_remove_device(rs2_context* ctx, const char* file, rs2_error** error) BEGIN_API_CALL
{
    VALIDATE_NOT_NULL(ctx);
    VALIDATE_NOT_NULL(file);
    ctx->ctx->remove_device(file);
}
HANDLE_EXCEPTIONS_AND_RETURN(, ctx, file)

const char* rs2_playback_device_get_file_path(const rs2_device* device, rs2_error** error) BEGIN_API_CALL
{
    VALIDATE_NOT_NULL(device);
    auto playback = VALIDATE_INTERFACE(device->device, librealsense::playback_device);
    return playback->get_file_name().c_str();
}
HANDLE_EXCEPTIONS_AND_RETURN(nullptr, device)

unsigned long long int rs2_playback_get_duration(const rs2_device* device, rs2_error** error) BEGIN_API_CALL
{
    VALIDATE_NOT_NULL(device);
    auto playback = VALIDATE_INTERFACE(device->device, librealsense::playback_device);
    return playback->get_duration();
}
HANDLE_EXCEPTIONS_AND_RETURN(0, device)

void rs2_playback_seek(const rs2_device* device, long long int time, rs2_error** error) BEGIN_API_CALL
{
    VALIDATE_NOT_NULL(device);
    VALIDATE_LE(0, time);
    auto playback = VALIDATE_INTERFACE(device->device, librealsense::playback_device);
    playback->seek_to_time(std::chrono::nanoseconds(time));
}
HANDLE_EXCEPTIONS_AND_RETURN(, device)

unsigned long long int rs2_playback_get_position(const rs2_device* device, rs2_error** error) BEGIN_API_CALL
{
    VALIDATE_NOT_NULL(device);
    auto playback = VALIDATE_INTERFACE(device->device, librealsense::playback_device);
    return playback->get_position();
}
HANDLE_EXCEPTIONS_AND_RETURN(0, device)

void rs2_playback_device_resume(const rs2_device* device, rs2_error** error) BEGIN_API_CALL
{
    VALIDATE_NOT_NULL(device);
    auto playback = VALIDATE_INTERFACE(device->device, librealsense::playback_device);
    playback->resume();
}
HANDLE_EXCEPTIONS_AND_RETURN(, device)

void rs2_playback_device_pause(const rs2_device* device, rs2_error** error) BEGIN_API_CALL
{
    VALIDATE_NOT_NULL(device);
    auto playback = VALIDATE_INTERFACE(device->device, librealsense::playback_device);
    return playback->pause();
}
HANDLE_EXCEPTIONS_AND_RETURN(, device)

void rs2_playback_device_set_real_time(const rs2_device* device, int real_time, rs2_error** error) BEGIN_API_CALL
{
    VALIDATE_NOT_NULL(device);
    auto playback = VALIDATE_INTERFACE(device->device, librealsense::playback_device);
    playback->set_real_time(real_time == 0 ? false : true);
}
HANDLE_EXCEPTIONS_AND_RETURN(, device)

int rs2_playback_device_is_real_time(const rs2_device* device, rs2_error** error) BEGIN_API_CALL
{
    VALIDATE_NOT_NULL(device);
    auto playback = VALIDATE_INTERFACE(device->device, librealsense::playback_device);
    return playback->is_real_time() ? 1 : 0;
}
HANDLE_EXCEPTIONS_AND_RETURN(0, device)

void rs2_playback_device_set_status_changed_callback(const rs2_device* device, rs2_playback_status_changed_callback* callback, rs2_error** error) BEGIN_API_CALL
{
    VALIDATE_NOT_NULL(device);
    VALIDATE_NOT_NULL(callback);
    auto playback = VALIDATE_INTERFACE(device->device, librealsense::playback_device);
    auto cb = std::shared_ptr<rs2_playback_status_changed_callback>(callback, [](rs2_playback_status_changed_callback* p) { if (p) p->release(); });
    playback->playback_status_changed += [cb](rs2_playback_status status) { cb->on_playback_status_changed(status); };
}
HANDLE_EXCEPTIONS_AND_RETURN(, device, callback)


rs2_playback_status rs2_playback_device_get_current_status(const rs2_device* device, rs2_error** error) BEGIN_API_CALL
{
    VALIDATE_NOT_NULL(device);
    auto playback = VALIDATE_INTERFACE(device->device, librealsense::playback_device);
    return playback->get_current_status();
}
HANDLE_EXCEPTIONS_AND_RETURN(RS2_PLAYBACK_STATUS_UNKNOWN, device)

void rs2_playback_device_set_playback_speed(const rs2_device* device, float speed, rs2_error** error) BEGIN_API_CALL
{
    VALIDATE_NOT_NULL(device);
    auto playback = VALIDATE_INTERFACE(device->device, librealsense::playback_device);
    playback->set_frame_rate(speed);
}
HANDLE_EXCEPTIONS_AND_RETURN(, device)

void rs2_playback_device_stop(const rs2_device* device, rs2_error** error) BEGIN_API_CALL
{
    VALIDATE_NOT_NULL(device);
    auto playback = VALIDATE_INTERFACE(device->device, librealsense::playback_device);
    return playback->stop();
}
HANDLE_EXCEPTIONS_AND_RETURN(, device)

rs2_device* rs2_create_record_device(const rs2_device* device, const char* file, rs2_error** error) BEGIN_API_CALL
{
    VALIDATE_NOT_NULL(device);
    VALIDATE_NOT_NULL(file);

    return new rs2_device({
        device->ctx,
        device->info,
        std::make_shared<record_device>(device->device, std::make_shared<ros_writer>(file))
    });
}
HANDLE_EXCEPTIONS_AND_RETURN(nullptr, device, file)

void rs2_record_device_pause(const rs2_device* device, rs2_error** error) BEGIN_API_CALL
{
    VALIDATE_NOT_NULL(device);
    auto record_device = VALIDATE_INTERFACE(device->device, librealsense::record_device);
    record_device->pause_recording();
}
HANDLE_EXCEPTIONS_AND_RETURN(, device)

void rs2_record_device_resume(const rs2_device* device, rs2_error** error) BEGIN_API_CALL
{
    VALIDATE_NOT_NULL(device);
    auto record_device = VALIDATE_INTERFACE(device->device, librealsense::record_device);
    record_device->resume_recording();
}
HANDLE_EXCEPTIONS_AND_RETURN(, device)

rs2_frame* rs2_allocate_synthetic_video_frame(rs2_source* source, const rs2_stream_profile* new_stream, rs2_frame* original,
    int new_bpp, int new_width, int new_height, int new_stride, rs2_extension frame_type, rs2_error** error) BEGIN_API_CALL
{
    VALIDATE_NOT_NULL(source);
    VALIDATE_NOT_NULL(original);
    VALIDATE_NOT_NULL(new_stream);

    auto recovered_profile = std::dynamic_pointer_cast<stream_profile_interface>(new_stream->profile->shared_from_this());

    return (rs2_frame*)source->source->allocate_video_frame(recovered_profile,
        (frame_interface*)original, new_bpp, new_width, new_height, new_stride, frame_type);
}
HANDLE_EXCEPTIONS_AND_RETURN(nullptr, source, new_stream, original, new_bpp, new_width, new_height, new_stride, frame_type)

void rs2_synthetic_frame_ready(rs2_source* source, rs2_frame* frame, rs2_error** error) BEGIN_API_CALL
{
    VALIDATE_NOT_NULL(frame);

    librealsense::frame_holder holder((frame_interface*)frame);
    VALIDATE_NOT_NULL(source);

    source->source->frame_ready(std::move(holder));
}
HANDLE_EXCEPTIONS_AND_RETURN(, source, frame)

rs2_pipeline* rs2_create_pipeline(rs2_context* ctx, rs2_error ** error) BEGIN_API_CALL
{
    VALIDATE_NOT_NULL(ctx);

    auto pipe = std::make_shared<librealsense::pipeline>(ctx->ctx);

    return new rs2_pipeline{ pipe };
}
HANDLE_EXCEPTIONS_AND_RETURN(nullptr, ctx)

void rs2_pipeline_stop(rs2_pipeline* pipe, rs2_error ** error) BEGIN_API_CALL
{
    VALIDATE_NOT_NULL(pipe);

    pipe->pipe->stop();
}
HANDLE_EXCEPTIONS_AND_RETURN(, pipe)

rs2_frame* rs2_pipeline_wait_for_frames(rs2_pipeline* pipe, unsigned int timeout_ms, rs2_error ** error) BEGIN_API_CALL
{
    VALIDATE_NOT_NULL(pipe);

    auto f = pipe->pipe->wait_for_frames(timeout_ms);
    auto frame = f.frame;
    f.frame = nullptr;
    return (rs2_frame*)(frame);
}
HANDLE_EXCEPTIONS_AND_RETURN(nullptr, pipe)

int rs2_pipeline_poll_for_frames(rs2_pipeline * pipe, rs2_frame** output_frame, rs2_error ** error) BEGIN_API_CALL
{
    VALIDATE_NOT_NULL(pipe);

    librealsense::frame_holder fh;
    if (pipe->pipe->poll_for_frames(&fh))
    {
        frame_interface* result = nullptr;
        std::swap(result, fh.frame);
        *output_frame = (rs2_frame*)result;
        return true;
    }
    return false;
}
HANDLE_EXCEPTIONS_AND_RETURN(0, pipe, output_frame)

void rs2_delete_pipeline(rs2_pipeline* pipe) BEGIN_API_CALL
{
    VALIDATE_NOT_NULL(pipe);

    delete pipe;
}
NOEXCEPT_RETURN(, pipe)

rs2_pipeline_profile* rs2_pipeline_start(rs2_pipeline* pipe, rs2_error ** error) BEGIN_API_CALL
{
    VALIDATE_NOT_NULL(pipe);
    return new rs2_pipeline_profile{ pipe->pipe->start(std::make_shared<pipeline_config>()) };
}
HANDLE_EXCEPTIONS_AND_RETURN(nullptr, pipe)

rs2_pipeline_profile* rs2_pipeline_start_with_config(rs2_pipeline* pipe, rs2_config* config, rs2_error ** error) BEGIN_API_CALL
{
    VALIDATE_NOT_NULL(pipe);
    VALIDATE_NOT_NULL(config);
    return new rs2_pipeline_profile{ pipe->pipe->start(config->config) };
}
HANDLE_EXCEPTIONS_AND_RETURN(nullptr, pipe, config)

rs2_pipeline_profile* rs2_pipeline_get_active_profile(rs2_pipeline* pipe, rs2_error ** error) BEGIN_API_CALL
{
    VALIDATE_NOT_NULL(pipe);

    return new rs2_pipeline_profile{ pipe->pipe->get_active_profile() };
}
HANDLE_EXCEPTIONS_AND_RETURN(nullptr, pipe)

rs2_device* rs2_pipeline_profile_get_device(rs2_pipeline_profile* profile, rs2_error ** error) BEGIN_API_CALL
{
    VALIDATE_NOT_NULL(profile);

    auto dev = profile->profile->get_device();
    auto dev_info = std::make_shared<librealsense::readonly_device_info>(dev);
    return new rs2_device{ dev->get_context(), dev_info , dev };
}
HANDLE_EXCEPTIONS_AND_RETURN(nullptr, profile)

rs2_stream_profile_list* rs2_pipeline_profile_get_streams(rs2_pipeline_profile* profile, rs2_error** error) BEGIN_API_CALL
{
    VALIDATE_NOT_NULL(profile);
    return new rs2_stream_profile_list{ profile->profile->get_active_streams() };
}
HANDLE_EXCEPTIONS_AND_RETURN(nullptr, profile)

void rs2_delete_pipeline_profile(rs2_pipeline_profile* profile) BEGIN_API_CALL
{
    VALIDATE_NOT_NULL(profile);

    delete profile;
}
NOEXCEPT_RETURN(, profile)

//config
rs2_config* rs2_create_config(rs2_error** error) BEGIN_API_CALL
{
    return new rs2_config{ std::make_shared<librealsense::pipeline_config>() };
}
HANDLE_EXCEPTIONS_AND_RETURN(nullptr, 0)

void rs2_delete_config(rs2_config* config) BEGIN_API_CALL
{
    VALIDATE_NOT_NULL(config);

    delete config;
}
NOEXCEPT_RETURN(, config)

void rs2_config_enable_stream(rs2_config* config,
    rs2_stream stream,
    int index,
    int width,
    int height,
    rs2_format format,
    int framerate,
    rs2_error** error) BEGIN_API_CALL
{
    VALIDATE_NOT_NULL(config);
    config->config->enable_stream(stream, index, width, height, format, framerate);
}
HANDLE_EXCEPTIONS_AND_RETURN(, config, stream, index, width, height, format, framerate)

void rs2_config_enable_all_stream(rs2_config* config, rs2_error ** error) BEGIN_API_CALL
{
    VALIDATE_NOT_NULL(config);
    config->config->enable_all_stream();
}
HANDLE_EXCEPTIONS_AND_RETURN(, config)

void rs2_config_enable_device(rs2_config* config, const char* serial, rs2_error ** error) BEGIN_API_CALL
{
    VALIDATE_NOT_NULL(config);
    VALIDATE_NOT_NULL(serial);

    config->config->enable_device(serial);

}
HANDLE_EXCEPTIONS_AND_RETURN(, config, serial)

void rs2_config_enable_device_from_file(rs2_config* config, const char* file, rs2_error ** error) BEGIN_API_CALL
{
    VALIDATE_NOT_NULL(config);
    VALIDATE_NOT_NULL(file);

    config->config->enable_device_from_file(file);
}
HANDLE_EXCEPTIONS_AND_RETURN(, config, file)

void rs2_config_enable_record_to_file(rs2_config* config, const char* file, rs2_error ** error) BEGIN_API_CALL
{
    VALIDATE_NOT_NULL(config);
    VALIDATE_NOT_NULL(file);

    config->config->enable_record_to_file(file);
}
HANDLE_EXCEPTIONS_AND_RETURN(, config, file)

void rs2_config_disable_stream(rs2_config* config, rs2_stream stream, rs2_error ** error) BEGIN_API_CALL
{
    VALIDATE_NOT_NULL(config);
    config->config->disable_stream(stream);
}
HANDLE_EXCEPTIONS_AND_RETURN(, config, stream)

void rs2_config_disable_indexed_stream(rs2_config* config, rs2_stream stream, int index, rs2_error ** error) BEGIN_API_CALL
{
    VALIDATE_NOT_NULL(config);
    config->config->disable_stream(stream, index);
}
HANDLE_EXCEPTIONS_AND_RETURN(, config, stream, index)

void rs2_config_disable_all_streams(rs2_config* config, rs2_error ** error) BEGIN_API_CALL
{
    VALIDATE_NOT_NULL(config);
    config->config->disable_all_streams();
}
HANDLE_EXCEPTIONS_AND_RETURN(, config)

rs2_pipeline_profile* rs2_config_resolve(rs2_config* config, rs2_pipeline* pipe, rs2_error ** error) BEGIN_API_CALL
{
    VALIDATE_NOT_NULL(config);
    VALIDATE_NOT_NULL(pipe);
    return new rs2_pipeline_profile{ config->config->resolve(pipe->pipe) };
}
HANDLE_EXCEPTIONS_AND_RETURN(nullptr, config, pipe)

int rs2_config_can_resolve(rs2_config* config, rs2_pipeline* pipe, rs2_error ** error) BEGIN_API_CALL
{
    VALIDATE_NOT_NULL(config);
    VALIDATE_NOT_NULL(pipe);
    return config->config->can_resolve(pipe->pipe) ? 1 : 0;
}
HANDLE_EXCEPTIONS_AND_RETURN(0, config, pipe)

rs2_processing_block* rs2_create_processing_block(rs2_frame_processor_callback* proc, rs2_error** error) BEGIN_API_CALL
{
    auto block = std::make_shared<librealsense::processing_block>();
    block->set_processing_callback({ proc, [](rs2_frame_processor_callback* p) { p->release(); } });

    return new rs2_processing_block{ block };
}
HANDLE_EXCEPTIONS_AND_RETURN(nullptr, proc)

rs2_processing_block* rs2_create_sync_processing_block(rs2_error** error) BEGIN_API_CALL
{
    auto block = std::make_shared<librealsense::syncer_proccess_unit>();

    return new rs2_processing_block{ block };
}
NOARGS_HANDLE_EXCEPTIONS_AND_RETURN(nullptr)

void rs2_start_processing(rs2_processing_block* block, rs2_frame_callback* on_frame, rs2_error** error) BEGIN_API_CALL
{
    VALIDATE_NOT_NULL(block);

    block->block->set_output_callback({ on_frame, [](rs2_frame_callback* p) { p->release(); } });
}
HANDLE_EXCEPTIONS_AND_RETURN(, block, on_frame)

void rs2_start_processing_queue(rs2_processing_block* block, rs2_frame_queue* queue, rs2_error** error) BEGIN_API_CALL
{
    VALIDATE_NOT_NULL(block);
    VALIDATE_NOT_NULL(queue);
    librealsense::frame_callback_ptr callback(
        new librealsense::frame_callback(rs2_enqueue_frame, queue));
    block->block->set_output_callback(move(callback));
}
HANDLE_EXCEPTIONS_AND_RETURN(, block, queue)

void rs2_process_frame(rs2_processing_block* block, rs2_frame* frame, rs2_error** error) BEGIN_API_CALL
{
    VALIDATE_NOT_NULL(block);
    VALIDATE_NOT_NULL(frame);

    block->block->invoke(frame_holder((frame_interface*)frame));
}
HANDLE_EXCEPTIONS_AND_RETURN(, block, frame)

void rs2_delete_processing_block(rs2_processing_block* block) BEGIN_API_CALL
{
    VALIDATE_NOT_NULL(block);

    delete block;
}
NOEXCEPT_RETURN(, block)

rs2_frame* rs2_extract_frame(rs2_frame* composite, int index, rs2_error** error) BEGIN_API_CALL
{
    VALIDATE_NOT_NULL(composite);

    auto cf = VALIDATE_INTERFACE((frame_interface*)composite, librealsense::composite_frame);

    VALIDATE_RANGE(index, 0, (int)cf->get_embedded_frames_count() - 1);
    auto res = cf->get_frame(index);
    res->acquire();
    return (rs2_frame*)res;
}
HANDLE_EXCEPTIONS_AND_RETURN(nullptr, composite)

rs2_frame* rs2_allocate_composite_frame(rs2_source* source, rs2_frame** frames, int count, rs2_error** error) BEGIN_API_CALL
{
    VALIDATE_NOT_NULL(source)
        VALIDATE_NOT_NULL(frames)
        VALIDATE_RANGE(count, 1, 128);

    std::vector<frame_holder> holders(count);
    for (int i = 0; i < count; i++)
    {
        holders[i] = std::move(frame_holder((frame_interface*)frames[i]));
    }
    auto res = source->source->allocate_composite_frame(std::move(holders));

    return (rs2_frame*)res;
}
HANDLE_EXCEPTIONS_AND_RETURN(nullptr, frames, count)

int rs2_embedded_frames_count(rs2_frame* composite, rs2_error** error) BEGIN_API_CALL
{
    VALIDATE_NOT_NULL(composite)

        auto cf = VALIDATE_INTERFACE((frame_interface*)composite, librealsense::composite_frame);

    return static_cast<int>(cf->get_embedded_frames_count());
}
HANDLE_EXCEPTIONS_AND_RETURN(0, composite)

rs2_vertex* rs2_get_frame_vertices(const rs2_frame* frame, rs2_error** error) BEGIN_API_CALL
{
    VALIDATE_NOT_NULL(frame);
    auto points = VALIDATE_INTERFACE((frame_interface*)frame, librealsense::points);
    return (rs2_vertex*)points->get_vertices();
}
HANDLE_EXCEPTIONS_AND_RETURN(nullptr, frame)

void rs2_export_to_ply(const rs2_frame* frame, const char* fname, rs2_frame* texture, rs2_error** error) BEGIN_API_CALL
{
    VALIDATE_NOT_NULL(frame);
    VALIDATE_NOT_NULL(fname);
    auto points = VALIDATE_INTERFACE((frame_interface*)frame, librealsense::points);
    points->export_to_ply(fname, (frame_interface*)texture);
}
HANDLE_EXCEPTIONS_AND_RETURN(, frame, fname)

rs2_pixel* rs2_get_frame_texture_coordinates(const rs2_frame* frame, rs2_error** error) BEGIN_API_CALL
{
    VALIDATE_NOT_NULL(frame);
    auto points = VALIDATE_INTERFACE((frame_interface*)frame, librealsense::points);
    return (rs2_pixel*)points->get_texture_coordinates();
}
HANDLE_EXCEPTIONS_AND_RETURN(nullptr, frame)

int rs2_get_frame_points_count(const rs2_frame* frame, rs2_error** error) BEGIN_API_CALL
{
    VALIDATE_NOT_NULL(frame);
    auto points = VALIDATE_INTERFACE((frame_interface*)frame, librealsense::points);
    return static_cast<int>(points->get_vertex_count());
}
HANDLE_EXCEPTIONS_AND_RETURN(0, frame)

rs2_processing_block* rs2_create_pointcloud(rs2_error** error) BEGIN_API_CALL
{
    auto block = std::make_shared<librealsense::pointcloud>();

    return new rs2_processing_block{ block };
}
NOARGS_HANDLE_EXCEPTIONS_AND_RETURN(nullptr)

rs2_processing_block* rs2_create_align(rs2_stream align_to, rs2_error** error) BEGIN_API_CALL
{
    VALIDATE_ENUM(align_to);

    auto block = std::make_shared<librealsense::align>(align_to);
    return new rs2_processing_block{ block };
}
HANDLE_EXCEPTIONS_AND_RETURN(nullptr, align_to)

rs2_processing_block* rs2_create_colorizer(rs2_error** error) BEGIN_API_CALL
{
    auto block = std::make_shared<librealsense::colorizer>();

    auto res = new rs2_processing_block{ block };

    auto res2 = (rs2_options*)res;

    return res;
}
NOARGS_HANDLE_EXCEPTIONS_AND_RETURN(nullptr)


rs2_processing_block* rs2_create_decimation_filter_block(rs2_error** error) BEGIN_API_CALL
{
    auto block = std::make_shared<librealsense::decimation_filter>();

    return new rs2_processing_block{ block };
}
NOARGS_HANDLE_EXCEPTIONS_AND_RETURN(nullptr)

rs2_processing_block* rs2_create_temporal_filter_block(rs2_error** error) BEGIN_API_CALL
{
    auto block = std::make_shared<librealsense::temporal_filter>();

    return new rs2_processing_block{ block };
}
NOARGS_HANDLE_EXCEPTIONS_AND_RETURN(nullptr)

rs2_processing_block* rs2_create_spatial_filter_block(rs2_error** error) BEGIN_API_CALL
{
    auto block = std::make_shared<librealsense::spatial_filter>();

    return new rs2_processing_block{ block };
}
NOARGS_HANDLE_EXCEPTIONS_AND_RETURN(nullptr)

rs2_processing_block* rs2_create_disparity_transform_block(unsigned char transform_to_disparity, rs2_error** error) BEGIN_API_CALL
{
    auto block = std::make_shared<librealsense::disparity_transform>(transform_to_disparity > 0);

    return new rs2_processing_block{ block };
}
NOARGS_HANDLE_EXCEPTIONS_AND_RETURN(nullptr, transform_to_disparity)

float rs2_get_depth_scale(rs2_sensor* sensor, rs2_error** error) BEGIN_API_CALL
{
    VALIDATE_NOT_NULL(sensor);
    auto ds = VALIDATE_INTERFACE(sensor->sensor, librealsense::depth_sensor);
    return ds->get_depth_scale();
}
HANDLE_EXCEPTIONS_AND_RETURN(0.f, sensor)

rs2_device* rs2_create_device_from_sensor(const rs2_sensor* sensor, rs2_error** error) BEGIN_API_CALL
{
    VALIDATE_NOT_NULL(sensor);
<<<<<<< HEAD
    return new rs2_device{ sensor->parent };
=======
    return new rs2_device(sensor->parent);
>>>>>>> 21dca569
}
HANDLE_EXCEPTIONS_AND_RETURN(nullptr, sensor)

float rs2_depth_frame_get_distance(const rs2_frame* frame_ref, int x, int y, rs2_error** error) BEGIN_API_CALL
{
    VALIDATE_NOT_NULL(frame_ref);
    auto df = VALIDATE_INTERFACE(((frame_interface*)frame_ref), librealsense::depth_frame);
    return df->get_distance(x, y);
}
HANDLE_EXCEPTIONS_AND_RETURN(0, frame_ref, x, y)

float rs2_depth_stereo_frame_get_baseline(const rs2_frame* frame_ref, rs2_error** error) BEGIN_API_CALL
{
    VALIDATE_NOT_NULL(frame_ref);
    auto df = VALIDATE_INTERFACE(((frame_interface*)frame_ref), librealsense::disparity_frame);
    return df->get_stereo_baseline();
}
HANDLE_EXCEPTIONS_AND_RETURN(0, frame_ref)

rs2_time_t rs2_get_time(rs2_error** error) BEGIN_API_CALL
{
    return environment::get_instance().get_time_service()->get_time();
}
NOARGS_HANDLE_EXCEPTIONS_AND_RETURN(0)

void rs2_log(rs2_log_severity severity, const char * message, rs2_error ** error) BEGIN_API_CALL
{
    VALIDATE_ENUM(severity);
    VALIDATE_NOT_NULL(message);
    switch (severity)
    {
    case RS2_LOG_SEVERITY_DEBUG:
        LOG_DEBUG(message);
        break;
    case RS2_LOG_SEVERITY_INFO:
        LOG_INFO(message);
        break;
    case RS2_LOG_SEVERITY_WARN:
        LOG_WARNING(message);
        break;
    case RS2_LOG_SEVERITY_ERROR:
        LOG_ERROR(message);
        break;
    case RS2_LOG_SEVERITY_FATAL:
        LOG_FATAL(message);
        break;
    case RS2_LOG_SEVERITY_NONE:
        break;
    default:
        LOG_INFO(message);
    }
}
HANDLE_EXCEPTIONS_AND_RETURN(, severity, message)<|MERGE_RESOLUTION|>--- conflicted
+++ resolved
@@ -1573,7 +1573,7 @@
 {
     VALIDATE_NOT_NULL(composite)
 
-        auto cf = VALIDATE_INTERFACE((frame_interface*)composite, librealsense::composite_frame);
+    auto cf = VALIDATE_INTERFACE((frame_interface*)composite, librealsense::composite_frame);
 
     return static_cast<int>(cf->get_embedded_frames_count());
 }
@@ -1616,7 +1616,7 @@
 {
     auto block = std::make_shared<librealsense::pointcloud>();
 
-    return new rs2_processing_block{ block };
+    return new rs2_processing_block { block };
 }
 NOARGS_HANDLE_EXCEPTIONS_AND_RETURN(nullptr)
 
@@ -1685,11 +1685,7 @@
 rs2_device* rs2_create_device_from_sensor(const rs2_sensor* sensor, rs2_error** error) BEGIN_API_CALL
 {
     VALIDATE_NOT_NULL(sensor);
-<<<<<<< HEAD
-    return new rs2_device{ sensor->parent };
-=======
     return new rs2_device(sensor->parent);
->>>>>>> 21dca569
 }
 HANDLE_EXCEPTIONS_AND_RETURN(nullptr, sensor)
 
