--- conflicted
+++ resolved
@@ -17,11 +17,7 @@
     public:
         frame_source(std::shared_ptr<platform::time_service> ts);
 
-<<<<<<< HEAD
-        void init(rs2_extension_type type, std::shared_ptr<metadata_parser_map> metadata_parsers, std::weak_ptr<device_interface> owner = std::shared_ptr<device_interface>(nullptr));
-=======
         void init(std::shared_ptr<metadata_parser_map> metadata_parsers);
->>>>>>> 3e8d9d0b
 
         callback_invocation_holder begin_callback();
 
@@ -39,7 +35,7 @@
 
         virtual ~frame_source() { flush(); }
 
-        double get_time() const { return _ts?_ts->get_time():0; }
+        double get_time() const { return _ts ? _ts->get_time() : 0; }
 
         void set_sensor(std::shared_ptr<sensor_interface> s);
 
