// License: Apache 2.0. See LICENSE file in root directory.
// Copyright(c) 2015 Intel Corporation. All Rights Reserved.

#include "types.h"
#include "image.h"
#include "device.h"

#include <cstring>
#include <algorithm>
#include <array>
#include <deque>
#include <algorithm>
#include <iomanip>

const char * unknown = "UNKNOWN";

namespace rsimpl
{
    const char * get_string(rs_stream value)
    {
        #define CASE(X) case RS_STREAM_##X: return #X;
        switch(value)
        {
        CASE(DEPTH)
        CASE(COLOR)
        CASE(INFRARED)
        CASE(INFRARED2)
        CASE(POINTS)
        CASE(RECTIFIED_COLOR)
        CASE(COLOR_ALIGNED_TO_DEPTH)
        CASE(DEPTH_ALIGNED_TO_COLOR)
        CASE(DEPTH_ALIGNED_TO_RECTIFIED_COLOR)
        CASE(INFRARED2_ALIGNED_TO_DEPTH)
        CASE(DEPTH_ALIGNED_TO_INFRARED2)
        CASE(FISHEYE)
        default: assert(!is_valid(value)); return unknown;
        }
        #undef CASE
    }

    const char * get_string(rs_format value)
    {
        #define CASE(X) case RS_FORMAT_##X: return #X;
        switch(value)
        {
        CASE(ANY)
        CASE(Z16)
        CASE(DISPARITY16)
        CASE(XYZ32F)
        CASE(YUYV)
        CASE(RGB8)
        CASE(BGR8)
        CASE(RGBA8)
        CASE(BGRA8)
        CASE(Y8)
        CASE(Y16)
        CASE(RAW10)
        CASE(RAW16)
        CASE(RAW8)
        default: assert(!is_valid(value)); return unknown;
        }
        #undef CASE
    }

    const char * get_string(rs_preset value)
    {
        #define CASE(X) case RS_PRESET_##X: return #X;
        switch(value)
        {
        CASE(BEST_QUALITY)
        CASE(LARGEST_IMAGE)
        CASE(HIGHEST_FRAMERATE)
        default: assert(!is_valid(value)); return unknown;
        }
        #undef CASE
    }

    const char * get_string(rs_distortion value)
    {
        #define CASE(X) case RS_DISTORTION_##X: return #X;
        switch(value)
        {
        CASE(NONE)
        CASE(MODIFIED_BROWN_CONRADY)
        CASE(INVERSE_BROWN_CONRADY)
<<<<<<< HEAD
=======
        CASE(FTHETA)
>>>>>>> 7ca973a5
        default: assert(!is_valid(value)); return unknown;
        }
        #undef CASE
    }

    const char * get_string(rs_option value)
    {
        #define CASE(X) case RS_OPTION_##X: return #X;
        switch(value)
        {
        CASE(COLOR_BACKLIGHT_COMPENSATION)
        CASE(COLOR_BRIGHTNESS)
        CASE(COLOR_CONTRAST)
        CASE(COLOR_EXPOSURE)
        CASE(COLOR_GAIN)
        CASE(COLOR_GAMMA)
        CASE(COLOR_HUE)
        CASE(COLOR_SATURATION)
        CASE(COLOR_SHARPNESS)
        CASE(COLOR_WHITE_BALANCE)
        CASE(COLOR_ENABLE_AUTO_EXPOSURE)
        CASE(COLOR_ENABLE_AUTO_WHITE_BALANCE)
        CASE(F200_LASER_POWER)
        CASE(F200_ACCURACY)
        CASE(F200_MOTION_RANGE)
        CASE(F200_FILTER_OPTION)
        CASE(F200_CONFIDENCE_THRESHOLD)
        CASE(F200_DYNAMIC_FPS)
        CASE(SR300_AUTO_RANGE_ENABLE_MOTION_VERSUS_RANGE) 
        CASE(SR300_AUTO_RANGE_ENABLE_LASER)               
        CASE(SR300_AUTO_RANGE_MIN_MOTION_VERSUS_RANGE)    
        CASE(SR300_AUTO_RANGE_MAX_MOTION_VERSUS_RANGE)    
        CASE(SR300_AUTO_RANGE_START_MOTION_VERSUS_RANGE)  
        CASE(SR300_AUTO_RANGE_MIN_LASER)                  
        CASE(SR300_AUTO_RANGE_MAX_LASER)                  
        CASE(SR300_AUTO_RANGE_START_LASER)                
        CASE(SR300_AUTO_RANGE_UPPER_THRESHOLD) 
        CASE(SR300_AUTO_RANGE_LOWER_THRESHOLD)
        CASE(SR300_WAKEUP_DEV_PHASE1_PERIOD)
        CASE(SR300_WAKEUP_DEV_PHASE1_FPS)
        CASE(SR300_WAKEUP_DEV_PHASE2_PERIOD)
        CASE(SR300_WAKEUP_DEV_PHASE2_FPS)
        CASE(SR300_WAKEUP_DEV_RESET)
        CASE(SR300_WAKE_ON_USB_REASON)
        CASE(SR300_WAKE_ON_USB_CONFIDENCE)
        CASE(R200_LR_AUTO_EXPOSURE_ENABLED)
        CASE(R200_LR_GAIN)
        CASE(R200_LR_EXPOSURE)
        CASE(R200_EMITTER_ENABLED)
        CASE(R200_DEPTH_UNITS)
        CASE(R200_DEPTH_CLAMP_MIN)
        CASE(R200_DEPTH_CLAMP_MAX)
        CASE(R200_DISPARITY_MULTIPLIER)
        CASE(R200_DISPARITY_SHIFT)
        CASE(R200_AUTO_EXPOSURE_MEAN_INTENSITY_SET_POINT)
        CASE(R200_AUTO_EXPOSURE_BRIGHT_RATIO_SET_POINT)  
        CASE(R200_AUTO_EXPOSURE_KP_GAIN)                 
        CASE(R200_AUTO_EXPOSURE_KP_EXPOSURE)             
        CASE(R200_AUTO_EXPOSURE_KP_DARK_THRESHOLD)       
        CASE(R200_AUTO_EXPOSURE_TOP_EDGE)       
        CASE(R200_AUTO_EXPOSURE_BOTTOM_EDGE)    
        CASE(R200_AUTO_EXPOSURE_LEFT_EDGE)      
        CASE(R200_AUTO_EXPOSURE_RIGHT_EDGE)     
        CASE(R200_DEPTH_CONTROL_ESTIMATE_MEDIAN_DECREMENT)   
        CASE(R200_DEPTH_CONTROL_ESTIMATE_MEDIAN_INCREMENT)   
        CASE(R200_DEPTH_CONTROL_MEDIAN_THRESHOLD)            
        CASE(R200_DEPTH_CONTROL_SCORE_MINIMUM_THRESHOLD)     
        CASE(R200_DEPTH_CONTROL_SCORE_MAXIMUM_THRESHOLD)     
        CASE(R200_DEPTH_CONTROL_TEXTURE_COUNT_THRESHOLD)     
        CASE(R200_DEPTH_CONTROL_TEXTURE_DIFFERENCE_THRESHOLD)
        CASE(R200_DEPTH_CONTROL_SECOND_PEAK_THRESHOLD)       
        CASE(R200_DEPTH_CONTROL_NEIGHBOR_THRESHOLD)
        CASE(R200_DEPTH_CONTROL_LR_THRESHOLD)
        CASE(ZR300_GYRO_BANDWIDTH)
        CASE(ZR300_GYRO_RANGE)
        CASE(ZR300_ACCELEROMETER_BANDWIDTH)
        CASE(ZR300_ACCELEROMETER_RANGE)
        CASE(ZR300_MOTION_MODULE_TIME_SEED)
        CASE(ZR300_MOTION_MODULE_ACTIVE)
        CASE(FISHEYE_COLOR_EXPOSURE)
        CASE(FISHEYE_COLOR_GAIN)
        CASE(FISHEYE_STROBE)
        CASE(FISHEYE_EXT_TRIG)
<<<<<<< HEAD
        CASE(DS5_LASER_POWER)
=======
        CASE(FRAMES_QUEUE_SIZE)
        CASE(EVENTS_QUEUE_SIZE)
        CASE(MAX_TIMESTAMP_LATENCY)
>>>>>>> 7ca973a5
        default: assert(!is_valid(value)); return unknown;
        }
        #undef CASE
    }

    const char * get_string(rs_source value)
    {
        #define CASE(X) case RS_SOURCE_##X: return #X;
        switch(value)
        {
        CASE(VIDEO)
        CASE(MOTION_TRACKING)
        CASE(ALL)
        default: assert(!is_valid(value)); return unknown;
        }
        #undef CASE
    }
    
    const char * get_string(rs_capabilities value)
    {
        #define CASE(X) case RS_CAPABILITIES_##X: return #X;
        switch(value)
        {
        CASE(DEPTH)
        CASE(COLOR)
        CASE(INFRARED)
        CASE(INFRARED2)
        CASE(FISH_EYE)
        CASE(MOTION_EVENTS)
        CASE(MOTION_MODULE_FW_UPDATE)
        CASE(ADAPTER_BOARD)
        CASE(ENUMERATION)
        default: assert(!is_valid(value)); return unknown;
        }
        #undef CASE
    }

    const char * get_string(rs_event_source value)
    {
        #define CASE(X) case RS_EVENT_##X: return #X;
        switch(value)
        {
        CASE(IMU_ACCEL)
        CASE(IMU_GYRO)
        CASE(IMU_DEPTH_CAM)
        CASE(IMU_MOTION_CAM)
        CASE(G0_SYNC)
        CASE(G1_SYNC)
        CASE(G2_SYNC)
        default: assert(!is_valid(value)); return unknown;
<<<<<<< HEAD
=======
        }
        #undef CASE
    }

    const char * get_string(rs_blob_type value)
    {
        #define CASE(X) case RS_BLOB_TYPE_##X: return #X;
        switch(value)
        {
        CASE(MOTION_MODULE_FIRMWARE_UPDATE)
        default: assert(!is_valid(value)); return unknown;
        }
        #undef CASE
    }

    const char * get_string(rs_camera_info value)
    {
        #define CASE(X) case RS_CAMERA_INFO_##X: return #X;
        switch(value)
        {
        CASE(DEVICE_NAME)
        CASE(DEVICE_SERIAL_NUMBER)
        CASE(CAMERA_FIRMWARE_VERSION)
        CASE(ADAPTER_BOARD_FIRMWARE_VERSION)
        CASE(MOTION_MODULE_FIRMWARE_VERSION)
        default: assert(!is_valid(value)); return unknown;
        }
        #undef CASE
    }

    const char * get_string(rs_timestamp_domain value)
    {
        #define CASE(X) case RS_TIMESTAMP_DOMAIN_##X: return #X;
        switch (value)
        {
        CASE(CAMERA)
        CASE(MICROCONTROLLER)
        CASE(COUNT)
        CASE(MAX_ENUM)
        default: assert(!is_valid(value)); return unknown;
>>>>>>> 7ca973a5
        }
        #undef CASE
    }

    size_t subdevice_mode_selection::get_image_size(rs_stream stream) const
    {
        return rsimpl::get_image_size(get_width(), get_height(), get_format(stream));
    }

    void subdevice_mode_selection::set_output_buffer_format(const rs_output_buffer_format in_output_format)
    {
        output_format = in_output_format;
    }

    void subdevice_mode_selection::unpack(byte * const dest[], const byte * source) const
    {
        const int MAX_OUTPUTS = 2;
        const auto & outputs = get_outputs();        
        assert(outputs.size() <= MAX_OUTPUTS);

        // Determine input stride (and apply cropping)
        const byte * in = source;
        size_t in_stride = mode.pf.get_image_size(mode.native_dims.x, 1);
        if(pad_crop < 0) in += in_stride * -pad_crop + mode.pf.get_image_size(-pad_crop, 1);

        // Determine output stride (and apply padding)
        byte * out[MAX_OUTPUTS];
        size_t out_stride[MAX_OUTPUTS] = { 0 };
        for(size_t i=0; i<outputs.size(); ++i)
        {
            out[i] = dest[i];
            out_stride[i] = rsimpl::get_image_size(get_width(), 1, outputs[i].second);
            if(pad_crop > 0) out[i] += out_stride[i] * pad_crop + rsimpl::get_image_size(pad_crop, 1, outputs[i].second);
        }

        // Unpack (potentially a subrect of) the source image into (potentially a subrect of) the destination buffers
        const int unpack_width = get_unpacked_width(), unpack_height = get_unpacked_height();
        if(mode.native_dims.x == get_width())
        {
            // If not strided, unpack as though it were a single long row
            mode.pf.unpackers[unpacker_index].unpack(out, in, unpack_width * unpack_height);
        }
        else
        {
<<<<<<< HEAD
=======
            
>>>>>>> 7ca973a5
            // Otherwise unpack one row at a time
            assert(mode.pf.plane_count == 1); // Can't unpack planar formats row-by-row (at least not with the current architecture, would need to pass multiple source ptrs to unpack)
            for(int i=0; i<unpack_height; ++i)
            {
                mode.pf.unpackers[unpacker_index].unpack(out, in, unpack_width);
                for(size_t i=0; i<outputs.size(); ++i) out[i] += out_stride[i];
                in += in_stride;
            }
        }
    }

    int subdevice_mode_selection::get_unpacked_width() const
    {
        return std::min(mode.native_intrinsics.width, get_width());
    }

    int subdevice_mode_selection::get_unpacked_height() const
    {
        return std::min(mode.native_intrinsics.height, get_height());
    }

    ////////////////////////
    // static_device_info //
    ////////////////////////

    bool stream_request::contradict(stream_request req) const
    {
        if (((format != RS_FORMAT_ANY && format != req.format) ||
            (width != 0 && width != req.width) ||
            (height != 0 && height != req.height) ||
            (fps != 0 && fps != req.fps) ||
            (output_format != req.output_format)))
            return true;
        return false;
    }

    static_device_info::static_device_info() : num_libuvc_transfer_buffers(1), nominal_depth_scale(0.001f)
    {
        for(auto & s : stream_subdevices) s = -1;
        for(auto & s : data_subdevices) s = -1;
        for(auto & s : presets) for(auto & p : s) p = stream_request();
        for(auto & p : stream_poses)
        {
            p = {{{1,0,0},{0,1,0},{0,0,1}}, {0,0,0}};
        }
    }

    // search_request_params are used to find first request that satisfies cameras set of constraints
    // each search_request_params represents requests for each stream type + index of current stream type under examination
    struct search_request_params
    {
        stream_request requests[RS_STREAM_NATIVE_COUNT];
        int stream;
        search_request_params(stream_request in_requests[RS_STREAM_NATIVE_COUNT], int i)
            : stream(i)
        {
            for (auto i = 0; i<RS_STREAM_NATIVE_COUNT; i++)
            {
                requests[i] = in_requests[i];
            }
        }
    };

    bool device_config::all_requests_filled(const stream_request(&requests)[RS_STREAM_NATIVE_COUNT]) const
    {
        for (auto i = 0; i<RS_STREAM_NATIVE_COUNT; i++)
        {
            if (requests[i].enabled &&
                (requests[i].height == 0 ||
                requests[i].width == 0 ||
                requests[i].format == RS_FORMAT_ANY ||
                requests[i].fps == 0))
                return false;
        }
        return true;
    }

    // find_good_requests_combination is used to find requests that satisfy cameras set of constraints.
    // this is done using BFS search over the posibility space.
    // the algorithm:
    // start with initial combination of streams requests- the input requests, can be empty or partially filled by user
    // insert initial combination to a queue data structure (dequeu for performance)
    // loop until queue is empty - at each iteration pop from queue the next set of requests.
    // for each one of the next stream request posibilties create new items by adding them to current item and pushing them back to queue.
    // once there is a item that all its stream requsts are filled 
    // and validated to satisfies all interstream constraints
    // copy it to requests parameter and return true.
    bool device_config::find_good_requests_combination( stream_request(&requests)[RS_STREAM_NATIVE_COUNT], std::vector<stream_request> stream_requests[RS_STREAM_NATIVE_COUNT]) const
    {
        std::deque<search_request_params> calls;
  
        // initial parameter is the input requests 
        // and its stream index is 0 (depth)
        search_request_params p = { requests, 0 };
        calls.push_back(p);

        while (!calls.empty())
        {
            //pop one item
            p = calls.front();
            calls.pop_front();

            //check if found combination that satisfies all interstream constraints
            if (all_requests_filled(p.requests) && validate_requests(p.requests))
            {
                for (auto i = 0; i < RS_STREAM_NATIVE_COUNT; i++)
                {
                    requests[i] = p.requests[i];
                }
                return true;
            }

            //now need to go over all posibilities for the next stream
            for (size_t i = 0; i < stream_requests[p.stream].size(); i++)
            {
                //if this stream is not enabled move to next item
                if (!requests[p.stream].enabled)
                {
                    // push the new requests parameter with stream =  stream + 1
                    search_request_params new_p = { p.requests, p.stream + 1 };
                    calls.push_back(new_p);
                    break;
                }

                //check that this spasific request is not contradicts the original user request
                if (!requests[p.stream].contradict(stream_requests[p.stream][i]))
                {
                    //add to request the next option from possible requests
                    p.requests[p.stream] = stream_requests[p.stream][i];

                    //if after adding the next stream request if it doesn't satisfies all interstream constraints
                    //do not insert it to queue
                    if (validate_requests(p.requests))
                    { 
                        // push the new requests parameter with stream =  stream + 1
                        search_request_params new_p = { p.requests, p.stream + 1 };
                        calls.push_back(new_p);
                    }
                }
            }

        }
        //if deque is empty and no good requests combination found return false
        return false;
    }

    bool device_config::fill_requests(stream_request(&requests)[RS_STREAM_NATIVE_COUNT]) const
    {
        //did the user filled all requests?
        if(all_requests_filled(requests))
        {
            return true;
        }

        //If the user did not fill all requests, we need to fill the missing requests

        std::vector<stream_request> stream_requests[RS_STREAM_NATIVE_COUNT];
        //Get all requests posibilities in order to find the requests that satisfies interstream constraints
        get_all_possible_requestes(stream_requests);

        //find stream requests combination that satisfies all interstream constraints
        return find_good_requests_combination(requests, stream_requests);
    }

    void device_config::get_all_possible_requestes(std::vector<stream_request>(&stream_requests)[RS_STREAM_NATIVE_COUNT]) const
    {
        for (size_t i = 0; i < info.subdevice_modes.size(); i++)
        {
            stream_request request;
            auto mode = info.subdevice_modes[i];

            for (auto pad_crop : mode.pad_crop_options)
            {
                for (auto & unpacker : mode.pf.unpackers)
                {
                    auto selection = subdevice_mode_selection(mode, pad_crop, &unpacker - mode.pf.unpackers.data());

                    request.enabled = true;
                    request.fps = selection.get_framerate();
                    request.height = selection.get_height();
                    request.width = selection.get_width();
                    auto outputs = selection.get_outputs();

                    for (auto output : outputs)
                    {
                        request.format = output.second;
                        for (auto output_format = static_cast<int>(RS_OUTPUT_BUFFER_FORMAT_CONTINOUS); output_format < static_cast<int>(RS_OUTPUT_BUFFER_FORMAT_COUNT); output_format++)
                        {
                            request.output_format = static_cast<rs_output_buffer_format>(output_format);
                            stream_requests[output.first].push_back(request);
                        }
                    }
                }
            }
        }
    }

    subdevice_mode_selection device_config::select_mode(const  stream_request(&requests)[RS_STREAM_NATIVE_COUNT], int subdevice_index) const
    {
        // Determine if the user has requested any streams which are supplied by this subdevice
        auto any_stream_requested = false;
        std::array<bool, RS_STREAM_NATIVE_COUNT> stream_requested = {};
        for(int j = 0; j < RS_STREAM_NATIVE_COUNT; ++j)
        {
            if(requests[j].enabled && info.stream_subdevices[j] == subdevice_index)
            {
                stream_requested[j] = true;
                any_stream_requested = true;
            }
        }

        // If no streams were requested, skip to the next subdevice
        if(!any_stream_requested) return subdevice_mode_selection();

        // Look for an appropriate mode
        for(auto & subdevice_mode : info.subdevice_modes)
        {
            // Skip modes that apply to other subdevices
            if(subdevice_mode.subdevice != subdevice_index) continue;

            for(auto pad_crop : subdevice_mode.pad_crop_options)
            {
                for(auto & unpacker : subdevice_mode.pf.unpackers)
                {
                    auto selection = subdevice_mode_selection(subdevice_mode, pad_crop, (int)(&unpacker - subdevice_mode.pf.unpackers.data()));

                    // Determine if this mode satisfies the requirements on our requested streams
                    auto stream_unsatisfied = stream_requested;
                    for(auto & output : unpacker.outputs)
                    {
                        const auto & req = requests[output.first];
                        
                        selection.set_output_buffer_format(req.output_format);
                        if(req.enabled && (req.width == selection.get_width() )
                                       && (req.height == selection.get_height())
                                       && (req.format == selection.get_format(output.first))
                                       && (req.fps == subdevice_mode.fps))
                        {
                            stream_unsatisfied[output.first] = false;
                        }
                    }

                    // If any requested streams are still unsatisfied, skip to the next mode
                    if(std::any_of(begin(stream_unsatisfied), end(stream_unsatisfied), [](bool b) { return b; })) continue;
                    return selection;
                }
            }
        }

        // If we did not find an appropriate mode, report an error
        std::ostringstream ss;
        ss << "uvc subdevice " << subdevice_index << " cannot provide";
        bool first = true;
        for(int j = 0; j < RS_STREAM_NATIVE_COUNT; ++j)
        {
            if(!stream_requested[j]) continue;
            ss << (first ? " " : " and ");
            ss << requests[j].width << 'x' << requests[j].height << ':' << get_string(requests[j].format);
            ss << '@' << requests[j].fps << "Hz " << get_string((rs_stream)j);
            first = false;
        }
        throw std::runtime_error(ss.str());
    }

    std::vector<subdevice_mode_selection> device_config::select_modes(const stream_request (&reqs)[RS_STREAM_NATIVE_COUNT]) const
    {
        // Make a mutable copy of our array
        stream_request requests[RS_STREAM_NATIVE_COUNT];
        for (int i = 0; i<RS_STREAM_NATIVE_COUNT; ++i) requests[i] = reqs[i];

        //Validate that user requests satisfy all interstream constraints 
        validate_requests(requests, true);

        //Fill the requests that user did not fill
        fill_requests(requests);

        // Select subdevice modes needed to satisfy our requests
        int num_subdevices = 0;
        for(auto & mode : info.subdevice_modes) num_subdevices = std::max(num_subdevices, mode.subdevice+1);
        std::vector<subdevice_mode_selection> selected_modes;
        for(int i = 0; i < num_subdevices; ++i)
        {
            auto selection = select_mode(requests, i);
            if(selection.mode.pf.fourcc) selected_modes.push_back(selection);
        }
        return selected_modes;
    }

    bool device_config::validate_requests(stream_request(&requests)[RS_STREAM_NATIVE_COUNT], bool throw_exception) const
    {
        // Check and modify requests to enforce all interstream constraints

        for (auto & rule : info.interstream_rules)
        {
            auto & a = requests[rule.a], &b = requests[rule.b]; auto f = rule.field;
            if (a.enabled && b.enabled)
            {
<<<<<<< HEAD
                if (rule.same_format)
                {
                    if (a.format != RS_FORMAT_ANY && b.format != RS_FORMAT_ANY && a.format != b.format)
                    {
                        if (throw_exception)
                            throw std::runtime_error(to_string() << "requested " << rule.a << " and " << rule.b << " settings are incompatible");
                        return false;
                    }
                        
                }
                else  if (rule.bigger == RS_STREAM_COUNT && !rule.divided && !rule.divided2)
                {
                    // Check for incompatibility if both values specified
                    if ((a.*f != 0) && (b.*f != 0) && (a.*f + rule.delta != b.*f) && (a.*f + rule.delta2 != b.*f))
                    {
                        if (throw_exception)
                            throw std::runtime_error(to_string() << "requested " << rule.a << " and " << rule.b << " settings are incompatible");
                        return false;
                    }
=======
                bool compat = true;
                if (rule.same_format)
                {
                    if ((a.format != RS_FORMAT_ANY) && (b.format != RS_FORMAT_ANY) && (a.format != b.format))
                        compat = false;
>>>>>>> 7ca973a5
                }
                else if((a.*f != 0) && (b.*f != 0))
                {
<<<<<<< HEAD
                    if ((a.*f != 0) && (b.*f != 0) && (rule.bigger == rule.a && a.*f < b.*f) || (rule.bigger == rule.b && b.*f < a.*f))
=======
                    if ((rule.bigger == RS_STREAM_COUNT) && (!rule.divides && !rule.divides2))
>>>>>>> 7ca973a5
                    {
                        // Check for incompatibility if both values specified
                        if ((a.*f + rule.delta != b.*f) && (a.*f + rule.delta2 != b.*f))
                            compat = false;
                    }
<<<<<<< HEAD
                    if (a.*f != 0 && b.*f != 0 && ((rule.divided && float(a.*f) / float(b.*f) - a.*f / b.*f > 0) || (rule.divided2 && float(b.*f) / float(a.*f) - b.*f / a.*f > 0)))
                    {
                        if (throw_exception)
                            throw std::runtime_error(to_string() << "requested " << rule.a << " and " << rule.b << " settings are incompatible");
                        return false;
=======
                    else
                    {
                        if (((rule.bigger == rule.a) && (a.*f < b.*f)) || ((rule.bigger == rule.b) && (b.*f < a.*f)))
                            compat = false;
                        if ((rule.divides &&  (a.*f % b.*f)) || (rule.divides2 && (b.*f % a.*f)))
                            compat = false;
>>>>>>> 7ca973a5
                    }
                }
                if (!compat)
                {
                    if (throw_exception)
                        throw std::runtime_error(to_string() << "requested " << rule.a << " and " << rule.b << " settings are incompatible");
                    return false;
                }
            }
        }
        return true;
    }

    std::string firmware_version::to_string() const
    {
        if (is_any) return "any";

        std::stringstream s;
        s << std::setfill('0') << std::setw(2) << m_major << "." 
            << std::setfill('0') << std::setw(2) << m_minor << "." 
            << std::setfill('0') << std::setw(2) << m_patch << "." 
            << std::setfill('0') << std::setw(2) << m_build;
        return s.str();
    }

    std::vector<std::string> firmware_version::split(const std::string& str)
    {
        std::vector<std::string> result;
        auto e = str.end();
        auto i = str.begin();
        while (i != e){
            i = find_if_not(i, e, [](char c) { return c == '.'; });
            if (i == e) break;
            auto j = find(i, e, '.');
            result.emplace_back(i, j);
            i = j;
        }
        return result;
    }

    int firmware_version::parse_part(const std::string& name, int part)
    {
        return atoi(split(name)[part].c_str());
    }
}<|MERGE_RESOLUTION|>--- conflicted
+++ resolved
@@ -83,10 +83,7 @@
         CASE(NONE)
         CASE(MODIFIED_BROWN_CONRADY)
         CASE(INVERSE_BROWN_CONRADY)
-<<<<<<< HEAD
-=======
         CASE(FTHETA)
->>>>>>> 7ca973a5
         default: assert(!is_valid(value)); return unknown;
         }
         #undef CASE
@@ -170,13 +167,10 @@
         CASE(FISHEYE_COLOR_GAIN)
         CASE(FISHEYE_STROBE)
         CASE(FISHEYE_EXT_TRIG)
-<<<<<<< HEAD
-        CASE(DS5_LASER_POWER)
-=======
         CASE(FRAMES_QUEUE_SIZE)
         CASE(EVENTS_QUEUE_SIZE)
         CASE(MAX_TIMESTAMP_LATENCY)
->>>>>>> 7ca973a5
+        CASE(DS5_LASER_POWER)
         default: assert(!is_valid(value)); return unknown;
         }
         #undef CASE
@@ -227,8 +221,6 @@
         CASE(G1_SYNC)
         CASE(G2_SYNC)
         default: assert(!is_valid(value)); return unknown;
-<<<<<<< HEAD
-=======
         }
         #undef CASE
     }
@@ -269,7 +261,6 @@
         CASE(COUNT)
         CASE(MAX_ENUM)
         default: assert(!is_valid(value)); return unknown;
->>>>>>> 7ca973a5
         }
         #undef CASE
     }
@@ -314,10 +305,6 @@
         }
         else
         {
-<<<<<<< HEAD
-=======
-            
->>>>>>> 7ca973a5
             // Otherwise unpack one row at a time
             assert(mode.pf.plane_count == 1); // Can't unpack planar formats row-by-row (at least not with the current architecture, would need to pass multiple source ptrs to unpack)
             for(int i=0; i<unpack_height; ++i)
@@ -615,60 +602,26 @@
             auto & a = requests[rule.a], &b = requests[rule.b]; auto f = rule.field;
             if (a.enabled && b.enabled)
             {
-<<<<<<< HEAD
-                if (rule.same_format)
-                {
-                    if (a.format != RS_FORMAT_ANY && b.format != RS_FORMAT_ANY && a.format != b.format)
-                    {
-                        if (throw_exception)
-                            throw std::runtime_error(to_string() << "requested " << rule.a << " and " << rule.b << " settings are incompatible");
-                        return false;
-                    }
-                        
-                }
-                else  if (rule.bigger == RS_STREAM_COUNT && !rule.divided && !rule.divided2)
-                {
-                    // Check for incompatibility if both values specified
-                    if ((a.*f != 0) && (b.*f != 0) && (a.*f + rule.delta != b.*f) && (a.*f + rule.delta2 != b.*f))
-                    {
-                        if (throw_exception)
-                            throw std::runtime_error(to_string() << "requested " << rule.a << " and " << rule.b << " settings are incompatible");
-                        return false;
-                    }
-=======
                 bool compat = true;
                 if (rule.same_format)
                 {
                     if ((a.format != RS_FORMAT_ANY) && (b.format != RS_FORMAT_ANY) && (a.format != b.format))
                         compat = false;
->>>>>>> 7ca973a5
                 }
                 else if((a.*f != 0) && (b.*f != 0))
                 {
-<<<<<<< HEAD
-                    if ((a.*f != 0) && (b.*f != 0) && (rule.bigger == rule.a && a.*f < b.*f) || (rule.bigger == rule.b && b.*f < a.*f))
-=======
                     if ((rule.bigger == RS_STREAM_COUNT) && (!rule.divides && !rule.divides2))
->>>>>>> 7ca973a5
                     {
                         // Check for incompatibility if both values specified
                         if ((a.*f + rule.delta != b.*f) && (a.*f + rule.delta2 != b.*f))
                             compat = false;
                     }
-<<<<<<< HEAD
-                    if (a.*f != 0 && b.*f != 0 && ((rule.divided && float(a.*f) / float(b.*f) - a.*f / b.*f > 0) || (rule.divided2 && float(b.*f) / float(a.*f) - b.*f / a.*f > 0)))
-                    {
-                        if (throw_exception)
-                            throw std::runtime_error(to_string() << "requested " << rule.a << " and " << rule.b << " settings are incompatible");
-                        return false;
-=======
                     else
                     {
                         if (((rule.bigger == rule.a) && (a.*f < b.*f)) || ((rule.bigger == rule.b) && (b.*f < a.*f)))
                             compat = false;
                         if ((rule.divides &&  (a.*f % b.*f)) || (rule.divides2 && (b.*f % a.*f)))
                             compat = false;
->>>>>>> 7ca973a5
                     }
                 }
                 if (!compat)
