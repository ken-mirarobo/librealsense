--- conflicted
+++ resolved
@@ -171,25 +171,14 @@
             std::shared_ptr<device_model>    _device_model;
             viewer_model                     _viewer_model;
             std::shared_ptr<subdevice_model> _depth_sensor_model;
-<<<<<<< HEAD
+            metrics_model                    _metrics_model;
             std::string                      _error_message;
             bool                             _first_frame = true;
             periodic_timer                   _update_readonly_options_timer;
-            metrics_model                    _metrics;
 
             float                            _roi_percent = 0.33f;
             int                              _roi_combo_index = 1;
             temporal_event                   _roi_located;
-=======
-            metrics_model                   _metrics_model;
-            std::string                     _error_message;
-            bool                            _first_frame = true;
-            periodic_timer                  _update_readonly_options_timer;
-
-            float                           _roi_percent = 0.33f;
-            int                             _roi_combo_index = 1;
-            temporal_event                  _roi_located;
->>>>>>> 857bcee3
         };
     }
 }