--- conflicted
+++ resolved
@@ -9,12 +9,6 @@
     rs2::depth_quality::tool_model model;
     rs2::ux_window window("Depth Quality Tool");
 
-<<<<<<< HEAD
-    window.on_load = [&]()
-    {
-        model.start(window);
-    };
-=======
     using namespace rs2::depth_quality;
 
     // ===============================
@@ -113,8 +107,10 @@
     //         Rendering Loop         
     // ===============================
 
-    window.on_load = [&]() { model.start(); };
->>>>>>> 857bcee3
+    window.on_load = [&]()
+    {
+        model.start(window);
+    };
 
     while(window)
     {
